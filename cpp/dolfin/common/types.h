--- conflicted
+++ resolved
@@ -8,22 +8,16 @@
 
 #include <Eigen/Dense>
 #include <cstdint>
-<<<<<<< HEAD
-// #ifdef HAS_PETSC
 #include <petscsys.h>
-// #endif
-=======
-#include <petscsys.h>
->>>>>>> eb54524e
+
+// Typedef for ufc_scalar
+using ufc_scalar = PetscScalar;
 
 namespace dolfin
 {
 
 // Index type for compatibility with linear algebra backend
 using la_index_t = PetscInt;
-
-// Typedef for ufc_scalar
-using ufc_scalar = PetscScalar;
 
 // Typedefs for Eigen
 
