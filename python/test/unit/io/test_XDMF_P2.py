--- conflicted
+++ resolved
@@ -7,11 +7,7 @@
 import os
 from dolfin import (XDMFFile, Function, FunctionSpace,
                     VectorFunctionSpace, Expression, MPI, cpp, fem)
-<<<<<<< HEAD
-from dolfin_utils.test import tempdir, skip_if_complex
-=======
 from dolfin_utils.test import tempdir, xfail_if_complex
->>>>>>> ebb9d888
 assert(tempdir)
 
 
@@ -30,11 +26,7 @@
     assert mesh2.num_entities_global(0) == mesh.num_entities_global(0)
 
 
-<<<<<<< HEAD
-@skip_if_complex
-=======
 @xfail_if_complex
->>>>>>> ebb9d888
 def test_read_write_p2_function(tempdir):
     mesh = cpp.generation.UnitDiscMesh.create(MPI.comm_world, 3,
                                               cpp.mesh.GhostMode.none)
