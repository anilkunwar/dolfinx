"""Unit tests for the KrylovSolver interface"""

# Copyright (C) 2014 Garth N. Wells
#
# This file is part of DOLFIN (https://www.fenicsproject.org)
#
# SPDX-License-Identifier:    LGPL-3.0-or-later

import pytest
<<<<<<< HEAD
from dolfin import *
from dolfin.la import PETScKrylovSolver, PETScVector, PETScMatrix, PETScOptions
from dolfin_utils.test import skip_in_parallel, skip_if_complex
=======
from dolfin import (UnitSquareMesh, FunctionSpace, MPI, TrialFunction, TestFunction,
                    Constant, dx, cpp, sym, dot, inner, grad, tr, Identity, VectorFunctionSpace,
                    Function, DirichletBC, fem)
from dolfin.la import PETScKrylovSolver, PETScVector, PETScMatrix, PETScOptions, VectorSpaceBasis
from dolfin.fem.assembling import assemble_system

>>>>>>> 6e002839

@skip_if_complex
def test_krylov_solver_lu():

    mesh = UnitSquareMesh(MPI.comm_world, 12, 12)
    V = FunctionSpace(mesh, "Lagrange", 1)
    u, v = TrialFunction(V), TestFunction(V)

    a = Constant(1.0) * u * v * dx
    L = Constant(1.0) * v * dx
    assembler = fem.assembling.Assembler(a, L)
    A, b = assembler.assemble()

    norm = 13.0

    solver = PETScKrylovSolver(mesh.mpi_comm())
    solver.set_options_prefix("test_lu_")
    PETScOptions.set("test_lu_ksp_type", "preonly")
    PETScOptions.set("test_lu_pc_type", "lu")
    solver.set_from_options()
    x = PETScVector()
    solver.set_operator(A)
    solver.solve(x, b)

    # *Tight* tolerance for LU solves
    assert round(x.norm(cpp.la.Norm.l2) - norm, 12) == 0


@pytest.mark.skip
def test_krylov_reuse_pc_lu():
    """Test that LU re-factorisation is only performed after
    set_operator(A) is called"""

    # Test requires PETSc version 3.5 or later. Use petsc4py to check
    # version number.
    try:
        from petsc4py import PETSc
    except ImportError:
        pytest.skip("petsc4py required to check PETSc version")
    else:
        if not PETSc.Sys.getVersion() >= (3, 5, 0):
            pytest.skip("PETSc version must be 3.5  of higher")

    mesh = UnitSquareMesh(MPI.comm_world, 12, 12)
    V = FunctionSpace(mesh, "Lagrange", 1)
    u, v = TrialFunction(V), TestFunction(V)

    a = Constant(1.0) * u * v * dx
    L = Constant(1.0) * v * dx
    assembler = fem.assembling.Assembler(a, L)
    A, b = assembler.assemble()
    norm = 13.0

    solver = PETScKrylovSolver(mesh.mpi_comm())
    solver.set_options_prefix("test_lu_")
    PETScOptions.set("test_lu_ksp_type", "preonly")
    PETScOptions.set("test_lu_pc_type", "lu")
    solver.set_from_options()
    solver.set_operator(A)
    x = PETScVector(mesh.mpi_comm())
    solver.solve(x, b)
    assert round(x.norm(cpp.la.Norm.l2) - norm, 10) == 0

    assembler = fem.assembling.Assembler(Constant(0.5) * u * v * dx, L)
    assembler.assemble(A)
    x = PETScVector(mesh.mpi_comm())
    solver.solve(x, b)
    assert round(x.norm(cpp.la.Norm.l2) - 2.0 * norm, 10) == 0

    solver.set_operator(A)
    solver.solve(x, b)
    assert round(x.norm(cpp.la.Norm.l2) - 2.0 * norm, 10) == 0


@pytest.mark.skip
def test_krylov_samg_solver_elasticity():
    "Test PETScKrylovSolver with smoothed aggregation AMG"

    def build_nullspace(V, x):
        """Function to build null space for 2D elasticity"""

        # Create list of vectors for null space
        nullspace_basis = [x.copy() for i in range(3)]

        # Build translational null space basis
        V.sub(0).dofmap().set(nullspace_basis[0], 1.0)
        V.sub(1).dofmap().set(nullspace_basis[1], 1.0)

        # Build rotational null space basis
        V.sub(0).set_x(nullspace_basis[2], -1.0, 1)
        V.sub(1).set_x(nullspace_basis[2], 1.0, 0)

        for x in nullspace_basis:
            x.apply("insert")

        null_space = VectorSpaceBasis(nullspace_basis)
        null_space.orthonormalize()
        return null_space

    def amg_solve(N, method):
        # Elasticity parameters
        E = 1.0e9
        nu = 0.3
        mu = E / (2.0 * (1.0 + nu))
        lmbda = E * nu / ((1.0 + nu) * (1.0 - 2.0 * nu))

        # Stress computation
        def sigma(v):
            return 2.0 * mu * sym(grad(v)) + lmbda * tr(sym(grad(v))) * Identity(2)

        # Define problem
        mesh = UnitSquareMesh(MPI.comm_world, N, N)
        V = VectorFunctionSpace(mesh, 'Lagrange', 1)
        bc = DirichletBC(V, Constant((0.0, 0.0)),
                         lambda x, on_boundary: on_boundary)
        u = TrialFunction(V)
        v = TestFunction(V)

        # Forms
        a, L = inner(sigma(u), grad(v)) * dx, dot(Constant((1.0, 1.0)), v) * dx

        # Assemble linear algebra objects
        A, b = assemble_system(a, L, bc)

        # Create solution function
        u = Function(V)

        # Create near null space basis and orthonormalize
        null_space = build_nullspace(V, u.vector())

        # Attached near-null space to matrix
        A.set_near_nullspace(null_space)

        # Test that basis is orthonormal
        assert null_space.is_orthonormal()

        # Create PETSC smoothed aggregation AMG preconditioner, and
        # create CG solver
#        pc = PETScPreconditioner(method)
        solver = PETScKrylovSolver("cg", method)

        # Set matrix operator
        solver.set_operator(A)

        # Compute solution and return number of iterations
        return solver.solve(u.vector(), b)

    # Set some multigrid smoother parameters
    PETScOptions.set("mg_levels_ksp_type", "chebyshev")
    PETScOptions.set("mg_levels_pc_type", "jacobi")

    # Improve estimate of eigenvalues for Chebyshev smoothing
    PETScOptions.set("mg_levels_esteig_ksp_type", "cg")
    PETScOptions.set("mg_levels_ksp_chebyshev_esteig_steps", 50)

    # Build list of smoothed aggregation preconditioners
    methods = ["petsc_amg"]
    # if "ml_amg" in PETScPreconditioner.preconditioners():
    #    methods.append("ml_amg")

    # Test iteration count with increasing mesh size for each
    # preconditioner
    for method in methods:
        for N in [8, 16, 32, 64]:
            print("Testing method '{}' with {} x {} mesh".format(method, N, N))
            niter = amg_solve(N, method)
            assert niter < 18


@pytest.mark.skip
def test_krylov_reuse_pc():
    "Test preconditioner re-use with PETScKrylovSolver"

    # Define problem
    mesh = UnitSquareMesh(MPI.comm_world, 8, 8)
    V = FunctionSpace(mesh, 'Lagrange', 1)
    bc = DirichletBC(V, Constant(0.0), lambda x, on_boundary: on_boundary)
    u = TrialFunction(V)
    v = TestFunction(V)

    # Forms
    a, L = inner(grad(u), grad(v)) * dx, dot(Constant(1.0), v) * dx

    A, P = PETScMatrix(), PETScMatrix()
    b = PETScVector()

    # Assemble linear algebra objects
    assemble(a, tensor=A)  # noqa
    assemble(a, tensor=P)  # noqa
    assemble(L, tensor=b)  # noqa

    # Apply boundary conditions
    bc.apply(A)
    bc.apply(P)
    bc.apply(b)

    # Create Krysolv solver and set operators
    solver = PETScKrylovSolver("gmres", "bjacobi")
    solver.set_operators(A, P)

    # Solve
    x = PETScVector()
    num_iter_ref = solver.solve(x, b)

    # Change preconditioner matrix (bad matrix) and solve (PC will be
    # updated)
    a_p = u * v * dx
    assemble(a_p, tensor=P)  # noqa
    bc.apply(P)
    x = PETScVector()
    num_iter_mod = solver.solve(x, b)
    assert num_iter_mod > num_iter_ref

    # Change preconditioner matrix (good matrix) and solve (PC will be
    # updated)
    a_p = a
    assemble(a_p, tensor=P)  # noqa
    bc.apply(P)
    x = PETScVector()
    num_iter = solver.solve(x, b)
    assert num_iter == num_iter_ref

    # Change preconditioner matrix (bad matrix) and solve (PC will not
    # be updated)
    solver.set_reuse_preconditioner(True)
    a_p = u * v * dx
    assemble(a_p, tensor=P)  # noqa
    bc.apply(P)
    x = PETScVector()
    num_iter = solver.solve(x, b)
    assert num_iter == num_iter_ref

    # Update preconditioner (bad PC, will increase iteration count)
    solver.set_reuse_preconditioner(False)
    x = PETScVector()
    num_iter = solver.solve(x, b)
    assert num_iter == num_iter_mod<|MERGE_RESOLUTION|>--- conflicted
+++ resolved
@@ -7,18 +7,13 @@
 # SPDX-License-Identifier:    LGPL-3.0-or-later
 
 import pytest
-<<<<<<< HEAD
-from dolfin import *
-from dolfin.la import PETScKrylovSolver, PETScVector, PETScMatrix, PETScOptions
-from dolfin_utils.test import skip_in_parallel, skip_if_complex
-=======
 from dolfin import (UnitSquareMesh, FunctionSpace, MPI, TrialFunction, TestFunction,
                     Constant, dx, cpp, sym, dot, inner, grad, tr, Identity, VectorFunctionSpace,
                     Function, DirichletBC, fem)
 from dolfin.la import PETScKrylovSolver, PETScVector, PETScMatrix, PETScOptions, VectorSpaceBasis
 from dolfin.fem.assembling import assemble_system
-
->>>>>>> 6e002839
+from dolfin_utils.test import skip_if_complex
+
 
 @skip_if_complex
 def test_krylov_solver_lu():
