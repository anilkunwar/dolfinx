--- conflicted
+++ resolved
@@ -59,11 +59,7 @@
   m.def("has_scotch", &dolfin::has_scotch);
   m.def("has_petsc_complex", &dolfin::has_petsc_complex,
         "Return `True` if DOLFIN is configured with PETSc compiled with "
-<<<<<<< HEAD
-        "complex scalar type");
-=======
         "scalars represented as complex numbers ");
->>>>>>> d6f9f019
   m.def("has_slepc", &dolfin::has_slepc,
         "Return `True` if DOLFIN is configured with SLEPc");
   m.def("has_petsc4py",
