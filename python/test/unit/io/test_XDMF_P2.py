--- conflicted
+++ resolved
@@ -7,12 +7,8 @@
 import os
 from dolfin import (Function, FunctionSpace,
                     VectorFunctionSpace, Expression, MPI, cpp, fem)
-<<<<<<< HEAD
+from dolfin.io import XDMFFile
 from dolfin_utils.test import tempdir
-=======
-from dolfin.io import XDMFFile
-from dolfin_utils.test import tempdir, xfail_if_complex
->>>>>>> bab013c8
 assert(tempdir)
 
 
