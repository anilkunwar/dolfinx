// Copyright (C) 2017 Chris Richardson and Garth N. Wells
//
// This file is part of DOLFIN.
//
// DOLFIN is free software: you can redistribute it and/or modify
// it under the terms of the GNU Lesser General Public License as published by
// the Free Software Foundation, either version 3 of the License, or
// (at your option) any later version.
//
// DOLFIN is distributed in the hope that it will be useful,
// but WITHOUT ANY WARRANTY; without even the implied warranty of
// MERCHANTABILITY or FITNESS FOR A PARTICULAR PURPOSE. See the
// GNU Lesser General Public License for more details.
//
// You should have received a copy of the GNU Lesser General Public License
// along with DOLFIN. If not, see <http://www.gnu.org/licenses/>.

#include <memory>
#include <string>
#include <pybind11/pybind11.h>
#include <pybind11/stl.h>

#include <dolfin/common/Variable.h>
#include <dolfin/log/log.h>
#include <dolfin/log/Table.h>
#include <dolfin/mesh/Mesh.h>
#include <dolfin/multistage/MultiStageScheme.h>
#include "casters.h"

namespace py = pybind11;

namespace dolfin_wrappers
{
  void log(py::module& m)
  {

    // dolfin::LogLevel enums
    py::enum_<dolfin::LogLevel>(m, "LogLevel", py::arithmetic())
      .value("DEBUG", dolfin::LogLevel::DBG)
      .value("TRACE", dolfin::LogLevel::TRACE)
      .value("PROGRESS", dolfin::LogLevel::PROGRESS)
      .value("INFO", dolfin::LogLevel::INFO)
      .value("WARNING", dolfin::LogLevel::WARNING)
      .value("ERROR", dolfin::LogLevel::ERROR)
      .value("CRITICAL", dolfin::LogLevel::CRITICAL);

    // dolfin::Table
    py::class_<dolfin::Table, std::shared_ptr<dolfin::Table>>(m, "Table")
      .def(py::init<std::string>())
      .def("str", &dolfin::Table::str);

    // dolfin/log free functions
    m.def("info", [](const dolfin::Variable& v){ dolfin::info(v); });
    m.def("info", [](const dolfin::Variable& v, bool verbose){ dolfin::info(v, verbose); });
    m.def("info", [](std::string s){ dolfin::info(s); });
    m.def("info", [](const dolfin::Parameters& p, bool verbose){ dolfin::info(p, verbose); });
    m.def("info", [](const dolfin::Mesh& mesh, bool verbose){ dolfin::info(mesh, verbose); },
          py::arg("mesh"), py::arg("verbose")=false);
    m.def("info", [](const dolfin::MultiStageScheme& mms, bool verbose){ dolfin::info(mms, verbose); },
          py::arg("scheme"), py::arg("verbose")=false);
    m.def("set_log_level", &dolfin::set_log_level);
    m.def("get_log_level", &dolfin::get_log_level);
<<<<<<< HEAD
    m.def("deprecation", [](std::string ftr, std::string ver, std::string msg)
                         { dolfin::deprecation(ftr, ver, msg); });
=======
    m.def("log", [](dolfin::LogLevel level, std::string s){ dolfin::log(level, s); });
>>>>>>> 03327de1

  }
}<|MERGE_RESOLUTION|>--- conflicted
+++ resolved
@@ -60,12 +60,7 @@
           py::arg("scheme"), py::arg("verbose")=false);
     m.def("set_log_level", &dolfin::set_log_level);
     m.def("get_log_level", &dolfin::get_log_level);
-<<<<<<< HEAD
-    m.def("deprecation", [](std::string ftr, std::string ver, std::string msg)
-                         { dolfin::deprecation(ftr, ver, msg); });
-=======
     m.def("log", [](dolfin::LogLevel level, std::string s){ dolfin::log(level, s); });
->>>>>>> 03327de1
 
   }
 }