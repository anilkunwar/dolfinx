// Copyright (C) 2004-2012 Johan Hoffman, Johan Jansson and Anders Logg
//
// This file is part of DOLFIN.
//
// DOLFIN is free software: you can redistribute it and/or modify
// it under the terms of the GNU Lesser General Public License as published by
// the Free Software Foundation, either version 3 of the License, or
// (at your option) any later version.
//
// DOLFIN is distributed in the hope that it will be useful,
// but WITHOUT ANY WARRANTY; without even the implied warranty of
// MERCHANTABILITY or FITNESS FOR A PARTICULAR PURPOSE. See the
// GNU Lesser General Public License for more details.
//
// You should have received a copy of the GNU Lesser General Public License
// along with DOLFIN. If not, see <http://www.gnu.org/licenses/>.
//
<<<<<<< HEAD
// Modified by Garth N. Wells 2005-2009.
// Modified by Andy R. Terrel 2005.
// Modified by Ola Skavhaug 2007-2009.
// Modified by Magnus Vikstrøm 2007-2008.
// Modified by Fredrik Valdmanis 2011-2012
//
// First added:  2004
// Last changed: 2012-02-09
=======
// Modified by Garth N. Wells 2005-2009
// Modified by Andy R. Terrel 2005
// Modified by Ola Skavhaug 2007-2009
// Modified by Magnus Vikstrøm 2007-2008
// Modified by Fredrik Valdmanis 2011
//
// First added:  2004
// Last changed: 2012-03-15
>>>>>>> 248184e6

#ifdef HAS_PETSC

#include <iostream>
#include <sstream>
#include <iomanip>
#include <boost/assign/list_of.hpp>

#include <dolfin/log/dolfin_log.h>
#include <dolfin/common/Timer.h>
#include <dolfin/common/MPI.h>
#include "PETScVector.h"
#include "PETScMatrix.h"
#include "GenericSparsityPattern.h"
#include "TensorLayout.h"
#include "PETScFactory.h"
#include "PETScCuspFactory.h"

using namespace dolfin;

const std::map<std::string, NormType> PETScMatrix::norm_types
  = boost::assign::map_list_of("l1",        NORM_1)
                              ("linf",      NORM_INFINITY)
                              ("frobenius", NORM_FROBENIUS);

//-----------------------------------------------------------------------------
PETScMatrix::PETScMatrix(bool use_gpu) : _use_gpu(use_gpu)
{
#ifndef HAS_PETSC_CUSP
  if (use_gpu) 
  {
    dolfin_error("PETScMatrix.cpp",
        "create GPU matrix",
        "PETSc not compiled with Cusp support");
  }
#endif

  // Do nothing else
}
//-----------------------------------------------------------------------------
PETScMatrix::PETScMatrix(boost::shared_ptr<Mat> A, bool use_gpu) : 
  PETScBaseMatrix(A), _use_gpu(use_gpu)
{
#ifndef HAS_PETSC_CUSP
  if (use_gpu) 
  {
    dolfin_error("PETScMatrix.cpp",
        "create GPU matrix",
        "PETSc not compiled with Cusp support");
  }
#endif
  
  // Do nothing else
}
//-----------------------------------------------------------------------------
PETScMatrix::PETScMatrix(const PETScMatrix& A): _use_gpu(false)
{
  *this = A;
}
//-----------------------------------------------------------------------------
PETScMatrix::~PETScMatrix()
{
  // Do nothing
}
//-----------------------------------------------------------------------------
void PETScMatrix::resize(uint M, uint N)
{
  // FIXME: Remove this function or use init() function somehow to
  // FIXME: avoid duplication of code

  if (A && size(0) == N && size(1) == N)
    return;

  // Create matrix (any old matrix is destroyed automatically)
  if (A && !A.unique())
  {
    dolfin_error("PETScMatrix.cpp",
                 "resize PETSc matrix",
                 "More than one object points to the underlying PETSc object");
  }
  A.reset(new Mat, PETScMatrixDeleter());

  // FIXME: maybe 50 should be a parameter?
  // FIXME: it should definitely be a parameter

  // FIXME: Check for arch and branch code here
  // Create a sparse matrix in compressed row format
  if (dolfin::MPI::num_processes() > 1)
  {
    // Create PETSc parallel matrix with a guess for number of diagonal (50 in this case)
    // and number of off-diagonal non-zeroes (50 in this case).
    // Note that guessing too high leads to excessive memory usage.
    // In order to not waste any memory one would need to specify d_nnz and o_nnz.
    MatCreateMPIAIJ(PETSC_COMM_WORLD, PETSC_DECIDE, PETSC_DECIDE, M, N,
                    50, PETSC_NULL, 50, PETSC_NULL, A.get());
  }
  else
  {
    // Create PETSc sequential matrix with a guess for number of non-zeroes (50 in this case)
    MatCreateSeqAIJ(PETSC_COMM_SELF, M, N, 50, PETSC_NULL, A.get());
    #if PETSC_VERSION_MAJOR == 3 && PETSC_VERSION_MINOR >= 1
    MatSetOption(*A, MAT_KEEP_NONZERO_PATTERN, PETSC_TRUE);
    #else
    MatSetOption(*A, MAT_KEEP_ZEROED_ROWS, PETSC_TRUE);
    #endif
    MatSetFromOptions(*A);
  }
}
//-----------------------------------------------------------------------------
boost::shared_ptr<GenericMatrix> PETScMatrix::copy() const
{
  if (!A)
  {
    boost::shared_ptr<GenericMatrix> B(new PETScMatrix());
    return B;
  }
  else
  {
    // Create copy of PETSc matrix
    boost::shared_ptr<Mat> _Acopy(new Mat, PETScMatrixDeleter());
    MatDuplicate(*A, MAT_COPY_VALUES, _Acopy.get());

    // Create PETScMatrix
    boost::shared_ptr<GenericMatrix> B(new PETScMatrix(_Acopy));
    return B;
  }
}
//-----------------------------------------------------------------------------
void PETScMatrix::init(const TensorLayout& tensor_layout)
{
  // Get global dimensions and local range
  dolfin_assert(tensor_layout.rank() == 2);
  const uint M = tensor_layout.size(0);
  const uint N = tensor_layout.size(1);
  const std::pair<uint, uint> row_range = tensor_layout.local_range(0);
  const std::pair<uint, uint> col_range = tensor_layout.local_range(1);
  const uint m = row_range.second - row_range.first;
  const uint n = col_range.second - col_range.first;
  dolfin_assert(M > 0 && N > 0 && m > 0 && n > 0);

  // Get sparsity payttern
  dolfin_assert(tensor_layout.sparsity_pattern());
  const GenericSparsityPattern& sparsity_pattern = *tensor_layout.sparsity_pattern();


  // Create matrix (any old matrix is destroyed automatically)
  if (A && !A.unique())
  {
    dolfin_error("PETScMatrix.cpp",
                 "initialize PETSc matrix",
                 "More than one object points to the underlying PETSc object");
  }
  A.reset(new Mat, PETScMatrixDeleter());

  // Initialize matrix
  if (row_range.first == 0 && row_range.second == M)
  {
    // Get number of nonzeros for each row from sparsity pattern
    dolfin_assert(tensor_layout.sparsity_pattern());
    std::vector<uint> num_nonzeros(M);
    sparsity_pattern.num_nonzeros_diagonal(num_nonzeros);

    // Create matrix
    MatCreate(PETSC_COMM_SELF, A.get());

    // Set size
    MatSetSizes(*A, M, N, M, N);

    // Set matrix type according to chosen architecture
    if (!_use_gpu)
      MatSetType(*A, MATSEQAIJ);
#ifdef HAS_PETSC_CUSP
    else
      MatSetType(*A, MATSEQAIJCUSP);
#endif

    // FIXME: Change to MatSeqAIJSetPreallicationCSR for improved performance?
    // Allocate space (using data from sparsity pattern)
    MatSeqAIJSetPreallocation(*A, PETSC_NULL, reinterpret_cast<int*>(&num_nonzeros[0]));

    // Set column indices
    /*
    const std::vector<std::vector<uint> > _column_indices
        = sparsity_pattern.diagonal_pattern(SparsityPattern::sorted);
    std::vector<int> column_indices;
    column_indices.reserve(sparsity_pattern.num_nonzeros());
    for (uint i = 0; i < _column_indices.size(); ++i)
      column_indices.insert(column_indices.end(), _column_indices[i].begin(), _column_indices[i].end());

    MatSeqAIJSetColumnIndices(*A, &column_indices[0]);

    // Do not allow new nonzero entries
    MatSetOption(*A, MAT_NEW_NONZERO_LOCATION_ERR, PETSC_TRUE);
    */

    // Set some options
    #if PETSC_VERSION_MAJOR == 3 && PETSC_VERSION_MINOR >= 1
    MatSetOption(*A, MAT_KEEP_NONZERO_PATTERN, PETSC_TRUE);
    #else
    MatSetOption(*A, MAT_KEEP_ZEROED_ROWS, PETSC_TRUE);
    #endif

    MatSetFromOptions(*A);
  }
  else
  {
    if (_use_gpu)
      not_working_in_parallel("Due to limitations in PETSc, "
          "distributed PETSc Cusp matrices");

    // FIXME: Try using MatStashSetInitialSize to optimise performance

    //info("Initializing parallel PETSc matrix (MPIAIJ) of size %d x %d.", M, N);
    //info("Local range is [%d, %d] x [%d, %d].",
    //     row_range.first, row_range.second, col_range.first, col_range.second);

    // Get number of nonzeros for each row from sparsity pattern
    std::vector<uint> num_nonzeros_diagonal;
    std::vector<uint> num_nonzeros_off_diagonal;
    sparsity_pattern.num_nonzeros_diagonal(num_nonzeros_diagonal);
    sparsity_pattern.num_nonzeros_off_diagonal(num_nonzeros_off_diagonal);

    // Create matrix
    MatCreate(PETSC_COMM_WORLD, A.get());

    // Set size
    MatSetSizes(*A, m, n, M, N);

    // Set matrix type
    MatSetType(*A, MATMPIAIJ);

    // Allocate space (using data from sparsity pattern)
    MatMPIAIJSetPreallocation(*A,
           PETSC_NULL, reinterpret_cast<int*>(&num_nonzeros_diagonal[0]),
           PETSC_NULL, reinterpret_cast<int*>(&num_nonzeros_off_diagonal[0]));

    // Set some options
    #if PETSC_VERSION_MAJOR == 3 && PETSC_VERSION_MINOR >= 1
    MatSetOption(*A, MAT_KEEP_NONZERO_PATTERN, PETSC_TRUE);
    #else
    MatSetOption(*A, MAT_KEEP_ZEROED_ROWS, PETSC_TRUE);
    #endif

    MatSetFromOptions(*A);
  }
}
//-----------------------------------------------------------------------------
void PETScMatrix::get(double* block, uint m, const uint* rows,
                                     uint n, const uint* cols) const
{
  dolfin_assert(A);

  // Get matrix entries (must be on this process)
  MatGetValues(*A,
               static_cast<int>(m), reinterpret_cast<const int*>(rows),
               static_cast<int>(n), reinterpret_cast<const int*>(cols),
               block);
}
//-----------------------------------------------------------------------------
void PETScMatrix::set(const double* block, uint m, const uint* rows,
                                           uint n, const uint* cols)
{
  dolfin_assert(A);
  MatSetValues(*A,
               static_cast<int>(m), reinterpret_cast<const int*>(rows),
               static_cast<int>(n), reinterpret_cast<const int*>(cols),
               block, INSERT_VALUES);
}
//-----------------------------------------------------------------------------
void PETScMatrix::add(const double* block, uint m, const uint* rows,
                                           uint n, const uint* cols)
{
  dolfin_assert(A);
  MatSetValues(*A,
               static_cast<int>(m), reinterpret_cast<const int*>(rows),
               static_cast<int>(n), reinterpret_cast<const int*>(cols),
               block, ADD_VALUES);
}
//-----------------------------------------------------------------------------
void PETScMatrix::axpy(double a, const GenericMatrix& A,
                       bool same_nonzero_pattern)
{
  const PETScMatrix* AA = &A.down_cast<PETScMatrix>();
  dolfin_assert(this->A);
  dolfin_assert(AA->mat());
  if (same_nonzero_pattern)
    MatAXPY(*(this->A), a, *AA->mat(), SAME_NONZERO_PATTERN);
  else
    MatAXPY(*(this->A), a, *AA->mat(), DIFFERENT_NONZERO_PATTERN);
}
//-----------------------------------------------------------------------------
void PETScMatrix::getrow(uint row, std::vector<uint>& columns,
                         std::vector<double>& values) const
{
  dolfin_assert(A);

  const int *cols = 0;
  const double *vals = 0;
  int ncols = 0;
  MatGetRow(*A, row, &ncols, &cols, &vals);

  // Assign values to std::vectors
  columns.assign(cols, cols + ncols);
  values.assign(vals, vals + ncols);

  MatRestoreRow(*A, row, &ncols, &cols, &vals);
}
//-----------------------------------------------------------------------------
void PETScMatrix::setrow(uint row, const std::vector<uint>& columns,
                         const std::vector<double>& values)
{
  dolfin_assert(A);

  // Check size of arrays
  if (columns.size() != values.size())
  {
    dolfin_error("PETScMatrix.cpp",
                 "set row of values for PETSc matrix",
                 "Number of columns and values don't match");
  }

  // Handle case n = 0
  const uint n = columns.size();
  if (n == 0)
    return;

  // Set values
  set(&values[0], 1, &row, n, &columns[0]);
}
//-----------------------------------------------------------------------------
void PETScMatrix::zero(uint m, const uint* rows)
{
  dolfin_assert(A);

  IS is = 0;
  PetscScalar null = 0.0;
  #if PETSC_VERSION_MAJOR == 3 && PETSC_VERSION_MINOR > 1
  ISCreateGeneral(PETSC_COMM_SELF, static_cast<int>(m),
                  reinterpret_cast<const int*>(rows),
                  PETSC_COPY_VALUES, &is);
  MatZeroRowsIS(*A, is, null, NULL, NULL);
  #else
  ISCreateGeneral(PETSC_COMM_SELF, static_cast<int>(m),
                  reinterpret_cast<const int*>(rows), &is);
  MatZeroRowsIS(*A, is, null);
  #endif

  #if PETSC_VERSION_MAJOR == 3 && PETSC_VERSION_MINOR > 1
  ISDestroy(&is);
  #else
  ISDestroy(is);
  #endif
}
//-----------------------------------------------------------------------------
void PETScMatrix::ident(uint m, const uint* rows)
{
  dolfin_assert(A);

  IS is = 0;
  PetscScalar one = 1.0;
  #if PETSC_VERSION_MAJOR == 3 && PETSC_VERSION_MINOR > 1
  ISCreateGeneral(PETSC_COMM_SELF, static_cast<int>(m),
                  reinterpret_cast<const int*>(rows),
                  PETSC_COPY_VALUES, &is);
  MatZeroRowsIS(*A, is, one, NULL, NULL);
  #else
  ISCreateGeneral(PETSC_COMM_SELF, static_cast<int>(m),
                  reinterpret_cast<const int*>(rows), &is);
  MatZeroRowsIS(*A, is, one);
  #endif

  #if PETSC_VERSION_MAJOR == 3 && PETSC_VERSION_MINOR > 1
  ISDestroy(&is);
  #else
  ISDestroy(is);
  #endif
}
//-----------------------------------------------------------------------------
void PETScMatrix::mult(const GenericVector& x, GenericVector& y) const
{
  dolfin_assert(A);

  const PETScVector& xx = x.down_cast<PETScVector>();
  PETScVector& yy = y.down_cast<PETScVector>();

  if (size(1) != xx.size())
  {
    dolfin_error("PETScMatrix.cpp",
                 "compute matrix-vector product with PETSc matrix",
                 "Non-matching dimensions for matrix-vector product");
  }

  // Resize RHS if empty
  if (yy.size() == 0)
  {
    resize(yy, 0);
  }

  if (size(0) != yy.size())
  {
    dolfin_error("PETScMatrix.cpp",
                 "compute matrix-vector product with PETSc matrix",
                 "Vector for matrix-vector result has wrong size");
  }

  MatMult(*A, *xx.vec(), *yy.vec());
}
//-----------------------------------------------------------------------------
void PETScMatrix::transpmult(const GenericVector& x, GenericVector& y) const
{
  dolfin_assert(A);

  const PETScVector& xx = x.down_cast<PETScVector>();
  PETScVector& yy = y.down_cast<PETScVector>();

  if (size(0) != xx.size())
  {
    dolfin_error("PETScMatrix.cpp",
                 "compute transpose matrix-vector product with PETSc matrix",
                 "Non-matching dimensions for transpose matrix-vector product");
  }

  // Resize RHS if empty
  if (yy.size() == 0)
  {
    resize(yy, 1);
  }

  if (size(1) != yy.size())
  {
    dolfin_error("PETScMatrix.cpp",
                 "compute transpose matrix-vector product with PETSc matrix",
                 "Vector for transpose matrix-vector result has wrong size");
  }

  MatMultTranspose(*A, *xx.vec(), *yy.vec());
}
//-----------------------------------------------------------------------------
double PETScMatrix::norm(std::string norm_type) const
{
  dolfin_assert(A);

  // Check that norm is known
  if (norm_types.count(norm_type) == 0)
  {
    dolfin_error("PETScMatrix.cpp",
                 "compute norm of PETSc matrix",
                 "Unknown norm type (\"%s\")", norm_type.c_str());
  }

  double value = 0.0;
  MatNorm(*A, norm_types.find(norm_type)->second, &value);
  return value;
}
//-----------------------------------------------------------------------------
void PETScMatrix::apply(std::string mode)
{
  Timer("Apply (matrix)");

  dolfin_assert(A);
  if (mode == "add")
  {
    MatAssemblyBegin(*A, MAT_FINAL_ASSEMBLY);
    MatAssemblyEnd(*A, MAT_FINAL_ASSEMBLY);
  }
  else if (mode == "insert")
  {
    MatAssemblyBegin(*A, MAT_FINAL_ASSEMBLY);
    MatAssemblyEnd(*A, MAT_FINAL_ASSEMBLY);
  }
  else if (mode == "flush")
  {
    MatAssemblyBegin(*A, MAT_FLUSH_ASSEMBLY);
    MatAssemblyEnd(*A, MAT_FLUSH_ASSEMBLY);
  }
  else
  {
    dolfin_error("PETScMatrix.cpp",
                 "apply changes to PETSc matrix",
                 "Unknown apply mode \"%s\"", mode.c_str());
  }
}
//-----------------------------------------------------------------------------
void PETScMatrix::zero()
{
  dolfin_assert(A);
  MatZeroEntries(*A);
}
//-----------------------------------------------------------------------------
const PETScMatrix& PETScMatrix::operator*= (double a)
{
  dolfin_assert(A);
  MatScale(*A, a);
  return *this;
}
//-----------------------------------------------------------------------------
const PETScMatrix& PETScMatrix::operator/= (double a)
{
  dolfin_assert(A);
  MatScale(*A, 1.0/a);
  return *this;
}
//-----------------------------------------------------------------------------
const GenericMatrix& PETScMatrix::operator= (const GenericMatrix& A)
{
  *this = A.down_cast<PETScMatrix>();
  return *this;
}
//-----------------------------------------------------------------------------
const PETScMatrix& PETScMatrix::operator= (const PETScMatrix& A)
{
  if (!A.mat())
  {
    this->A.reset();
  }
  else if (this != &A) // Check for self-assignment
  {
    if (this->A && !this->A.unique())
    {
      dolfin_error("PETScMatrix.cpp",
                   "assign to PETSc matrix",
                   "More than one object points to the underlying PETSc object");
    }
    this->A.reset(new Mat, PETScMatrixDeleter());

    // Duplicate with the same pattern as A.A
    MatDuplicate(*A.mat(), MAT_COPY_VALUES, this->A.get());
  }
  return *this;
}
//-----------------------------------------------------------------------------
void PETScMatrix::binary_dump(std::string file_name) const
{
  PetscViewer view_out;
  PetscViewerBinaryOpen(PETSC_COMM_WORLD, file_name.c_str(),
                        FILE_MODE_WRITE, &view_out);
  MatView(*(A.get()), view_out);
#if PETSC_VERSION_MAJOR == 3 && PETSC_VERSION_MINOR <= 1
  PetscViewerDestroy(view_out);
#else
  PetscViewerDestroy(&view_out);
#endif
}
//-----------------------------------------------------------------------------
std::string PETScMatrix::str(bool verbose) const
{
  if (!A)
    return "<Uninitialized PETScMatrix>";

  std::stringstream s;

  if (verbose)
  {
    warning("Verbose output for PETScMatrix not implemented, calling PETSc MatView directly.");

    // FIXME: Maybe this could be an option?
    dolfin_assert(A);
    if (MPI::num_processes() > 1)
      MatView(*A, PETSC_VIEWER_STDOUT_WORLD);
    else
      MatView(*A, PETSC_VIEWER_STDOUT_SELF);
  }
  else
  {
    s << "<PETScMatrix of size " << size(0) << " x " << size(1) << ">";
  }

  return s.str();
}
//-----------------------------------------------------------------------------
LinearAlgebraFactory& PETScMatrix::factory() const
{
  if (!_use_gpu)
    return PETScFactory::instance();
#ifdef HAS_PETSC_CUSP
  else
    return PETScCuspFactory::instance();
#endif

  // Return something to keep the compiler happy. Code will never be reached.
  return PETScFactory::instance();
}
//-----------------------------------------------------------------------------

#endif<|MERGE_RESOLUTION|>--- conflicted
+++ resolved
@@ -15,7 +15,6 @@
 // You should have received a copy of the GNU Lesser General Public License
 // along with DOLFIN. If not, see <http://www.gnu.org/licenses/>.
 //
-<<<<<<< HEAD
 // Modified by Garth N. Wells 2005-2009.
 // Modified by Andy R. Terrel 2005.
 // Modified by Ola Skavhaug 2007-2009.
@@ -23,17 +22,7 @@
 // Modified by Fredrik Valdmanis 2011-2012
 //
 // First added:  2004
-// Last changed: 2012-02-09
-=======
-// Modified by Garth N. Wells 2005-2009
-// Modified by Andy R. Terrel 2005
-// Modified by Ola Skavhaug 2007-2009
-// Modified by Magnus Vikstrøm 2007-2008
-// Modified by Fredrik Valdmanis 2011
-//
-// First added:  2004
 // Last changed: 2012-03-15
->>>>>>> 248184e6
 
 #ifdef HAS_PETSC
 
