// Copyright (C) 2008-2013 Niclas Jansson, Ola Skavhaug, Anders Logg,
// Garth N. Wells and Chris Richardson
//
// This file is part of DOLFIN.
//
// DOLFIN is free software: you can redistribute it and/or modify
// it under the terms of the GNU Lesser General Public License as published by
// the Free Software Foundation, either version 3 of the License, or
// (at your option) any later version.
//
// DOLFIN is distributed in the hope that it will be useful,
// but WITHOUT ANY WARRANTY; without even the implied warranty of
// MERCHANTABILITY or FITNESS FOR A PARTICULAR PURPOSE. See the
// GNU Lesser General Public License for more details.
//
// You should have received a copy of the GNU Lesser General Public License
// along with DOLFIN. If not, see <http://www.gnu.org/licenses/>.
//
// Modified by Garth N. Wells, 2010
// Modified by Kent-Andre Mardal, 2011
// Modified by Chris Richardson, 2013
//
// First added:  2008-12-01
// Last changed: 2014-01-09

#ifndef __MESH_PARTITIONING_H
#define __MESH_PARTITIONING_H

#include <map>
#include <utility>
#include <vector>
#include <boost/multi_array.hpp>
#include <dolfin/log/log.h>
#include "DistributedMeshTools.h"
#include "LocalMeshValueCollection.h"
#include "Mesh.h"

namespace dolfin
{
  // Developer note: MeshFunction and MeshValueCollection cannot appear
  // in the implementations that appear in this file of the templated
  // functions as this leads to a circular dependency. Therefore the
  // functions are templated over these types.

  template <typename T> class MeshFunction;
  template <typename T> class MeshValueCollection;
  class LocalMeshData;

  /// This class partitions and distributes a mesh based on
  /// partitioned local mesh data.The local mesh data will
  /// also be repartitioned and redistributed during the computation
  /// of the mesh partitioning.
  ///
  /// After partitioning, each process has a local mesh and some data
  /// that couples the meshes together.

  class MeshPartitioning
  {
  public:

    /// Build a partitioned mesh based from a local mesh on process 0
    static void build_distributed_mesh(Mesh& mesh);

    /// Build a partitioned mesh based from a local mesh on process 0
    /// with supplied destination processes for each cell
    static void
      build_distributed_mesh(Mesh& mesh,
                             const std::vector<std::size_t>& cell_partition);

    /// Build a partitioned mesh from local mesh data that is
    /// distributed across processes
    static void build_distributed_mesh(Mesh& mesh, const LocalMeshData& data);

    /// Build a MeshValueCollection based on LocalMeshValueCollection
    template<typename T>
      static void
      build_distributed_value_collection(MeshValueCollection<T>& values,
                                const LocalMeshValueCollection<T>& local_data,
                                const Mesh& mesh);

  private:

    // Compute cell partitioning for local mesh data. Returns
    // cell->process vector for cells in LocalMeshData
    // and a map from local index->processes to which ghost cells must be sent
    static void partition_cells(const MPI_Comm& mpi_comm, 
                                const LocalMeshData& mesh_data,
           std::vector<std::size_t>& cell_partition,
           std::map<std::size_t, std::vector<std::size_t> >& ghost_procs);

    // Get the set of common vertices from a boost::multi_array of cell
    // vertex indices
    static std::set<std::size_t> cell_vertex_set(
       const boost::multi_array<std::size_t, 2>& cell_vertices);

    // Build mesh from local mesh data with a computed partition
    static void build(Mesh& mesh, const LocalMeshData& data,
         const std::vector<std::size_t>& cell_partition,
         const std::map<std::size_t, std::vector<std::size_t> >& ghost_procs);

    // This function takes the partition computed by the partitioner
    // (which tells us to which process each of the local cells stored in
    // LocalMeshData on this process belongs. We use MPI::distribute to
    // redistribute all cells (the global vertex indices of all cells).
<<<<<<< HEAD
    static void distribute_cells(const MPI_Comm& mpi_comm,
                                 const LocalMeshData& data,
      const std::vector<std::size_t>& cell_partition,
      std::vector<std::size_t>& cell_local_to_global_indices,
      boost::multi_array<std::size_t, 2>& cell_local_vertices);

    // Distribute ghost cells. Similar to distribute_cells(), but for
    // ghost cells. Additionally, send the cell owning process number 
    // to the remote processes.
    static void distribute_ghost_cells(const MPI_Comm& mpi_comm,
                                       const LocalMeshData& data,
      const std::vector<std::size_t>& cell_partition,
      const std::map<std::size_t, std::vector<std::size_t> >& ghost_procs,
      std::vector<std::size_t>& ghost_global_cell_indices,
      std::vector<std::size_t>& ghost_remote_process,
      boost::multi_array<std::size_t, 2>& ghost_cell_vertices);

    // Distribute vertices
    static void distribute_vertices(const MPI_Comm& mpi_comm,
                                    const LocalMeshData& data,
      const std::set<std::size_t>& needed_vertex_indices,
      std::vector<std::size_t>& vertex_indices,
      std::map<std::size_t, std::size_t>& vertex_global_to_local_indices,
      boost::multi_array<double, 2>& vertex_coordinates);

    // Build mesh
    static void build_mesh(Mesh& mesh,
      const std::vector<std::size_t>& global_cell_indices,
      const boost::multi_array<std::size_t, 2>& cell_vertices,
      const std::vector<std::size_t>& vertex_indices,
      const boost::multi_array<double, 2>& vertex_coordinates,
      const std::map<std::size_t, std::size_t>& vertex_global_to_local_indices,
      std::size_t tdim, std::size_t gdim, std::size_t num_global_cells,
      std::size_t num_global_vertices);
    
    // Get boundary vertices of local mesh
    static std::vector<std::size_t> boundary_vertices(Mesh& mesh,
      const std::vector<std::size_t>& vertex_indices);

    // Find shared vertices on other processes
    static void build_shared_vertices(Mesh& mesh,
      const std::vector<std::size_t>& boundary_vertex_indices,
      const std::map<std::size_t, std::size_t>& vertex_global_to_local);

    // Convert ghost cell information to shared vertices in mesh
    static void ghost_build_shared_vertices(Mesh& mesh,
     const boost::multi_array<std::size_t, 2>& ghost_cell_vertices,
     const std::vector<std::size_t>& ghost_remote_process, 
     const std::map<std::size_t, std::size_t>& vertex_global_to_local);
=======
    static void
      distribute_cells(const MPI_Comm mpi_comm,
                       const LocalMeshData& data,
                       const std::vector<std::size_t>& cell_partition,
                       std::vector<std::size_t>& cell_local_to_global_indices,
                       boost::multi_array<std::size_t, 2>& cell_local_vertices);

    // Distribute vertices
    static void
      distribute_vertices(const MPI_Comm mpi_comm,
                          const LocalMeshData& data,
            const boost::multi_array<std::size_t, 2>& cell_local_vertices,
            std::vector<std::size_t>& vertex_local_to_global_indices,
            std::map<std::size_t, std::size_t>& vertex_global_to_local_indices,
            boost::multi_array<double, 2>& vertex_coordinates);

    // Build mesh
    static void
      build_mesh(Mesh& mesh,
                 const std::vector<std::size_t>& global_cell_indices,
                 const boost::multi_array<std::size_t, 2>& cell_vertices,
                 const std::vector<std::size_t>& vertex_indices,
                 const boost::multi_array<double, 2>& vertex_coordinates,
                 const std::map<std::size_t, std::size_t>& vertex_global_to_local_indices,
                 std::size_t tdim, std::size_t gdim, std::size_t num_global_cells,
                 std::size_t num_global_vertices);
>>>>>>> 7daf1bd8

    // Create and attach distributed MeshDomains from local_data
    static void build_mesh_domains(Mesh& mesh,
      const LocalMeshData& local_data);

    // Create and attach distributed MeshDomains from local_data
    // [entry, (cell_index, local_index, value)]
    template<typename T, typename MeshValueCollection>
    static void build_mesh_value_collection(const Mesh& mesh,
      const std::vector<std::pair<std::pair<std::size_t, std::size_t>, T> >& local_value_data,
      MeshValueCollection& mesh_values);
  };

  //---------------------------------------------------------------------------
  template<typename T>
  void MeshPartitioning::build_distributed_value_collection(MeshValueCollection<T>& values,
             const LocalMeshValueCollection<T>& local_data, const Mesh& mesh)
  {
    // Extract data
    const std::vector<std::pair<std::pair<std::size_t, std::size_t>, T> >& local_values
      = local_data.values();

    // Build MeshValueCollection from local data
    build_mesh_value_collection(mesh, local_values, values);
  }
  //---------------------------------------------------------------------------
  template<typename T, typename MeshValueCollection>
  void MeshPartitioning::build_mesh_value_collection(const Mesh& mesh,
    const std::vector<std::pair<std::pair<std::size_t, std::size_t>, T> >& local_value_data,
    MeshValueCollection& mesh_values)
  {
    // Get MPI communicator
<<<<<<< HEAD
    const MPI_Comm& mpi_comm = mesh.mpi_comm();
=======
    const MPI_Comm mpi_comm = mesh.mpi_comm();
>>>>>>> 7daf1bd8

    // Get topological dimensions
    const std::size_t D = mesh.topology().dim();
    const std::size_t dim = mesh_values.dim();
    mesh.init(dim);

    // This is required for old-style mesh data that uses (cell index,
    // local entity index)
    mesh.init(dim, D);

    // Clear MeshValueCollection values
    mesh_values.clear();

    // Initialise global entity numbering
    DistributedMeshTools::number_entities(mesh, dim);

    if (dim == 0)
    {
      // MeshPartitioning::build_mesh_value_collection needs updating
      // for vertices
      dolfin_not_implemented();
    }

    // Get mesh value collection used for marking
    MeshValueCollection& markers = mesh_values;

    // Get local mesh data for domains
    const std::vector< std::pair<std::pair<std::size_t, std::size_t>, T> >&
      ldata = local_value_data;

    // Get local local-to-global map
    if (!mesh.topology().have_global_indices(D))
    {
      dolfin_error("MeshPartitioning.h",
                   "build mesh value collection",
                   "Do not have have_global_entity_indices");
    }

    // Get global indices on local process
    const std::vector<std::size_t> global_entity_indices
      = mesh.topology().global_indices(D);

    // Add local (to this process) data to domain marker
    std::vector<std::size_t> off_process_global_cell_entities;

    // Build and populate a local map for global_entity_indices
    std::map<std::size_t, std::size_t> map_of_global_entity_indices;
    for (std::size_t i = 0; i < global_entity_indices.size(); i++)
      map_of_global_entity_indices[global_entity_indices[i]] = i;

    for (std::size_t i = 0; i < ldata.size(); ++i)
    {
      const std::size_t global_cell_index = ldata[i].first.first;
      std::map<std::size_t, std::size_t>::const_iterator data
        = map_of_global_entity_indices.find(global_cell_index);
      if (data != map_of_global_entity_indices.end())
      {
        const std::size_t local_cell_index = data->second;
        const std::size_t entity_local_index = ldata[i].first.second;
        const T value = ldata[i].second;
        markers.set_value(local_cell_index, entity_local_index, value);
      }
      else
        off_process_global_cell_entities.push_back(global_cell_index);
    }

    // Get destinations and local cell index at destination for
    // off-process cells
    const std::map<std::size_t, std::set<std::pair<std::size_t, std::size_t> > >
      entity_hosts
      = DistributedMeshTools::locate_off_process_entities(off_process_global_cell_entities,
                                                          D, mesh);

    // Number of MPI processes
    const std::size_t num_processes = MPI::num_processes(mpi_comm);

    // Pack data to send to appropriate process
    std::vector<std::vector<std::size_t> > send_data0(num_processes);
    std::vector<std::vector<T> > send_data1(num_processes);
    std::map<std::size_t, std::set<std::pair<std::size_t, std::size_t> > >::const_iterator entity_host;

    {
      // Build a convenience map in order to speedup the loop over
      // local data
      std::map<std::size_t, std::set<std::size_t> > map_of_ldata;
      for (std::size_t i = 0; i < ldata.size(); ++i)
        map_of_ldata[ldata[i].first.first].insert(i);

      for (entity_host = entity_hosts.begin(); entity_host != entity_hosts.end();
           ++entity_host)
      {
        const std::size_t host_global_cell_index = entity_host->first;
        const std::set<std::pair<std::size_t, std::size_t> >& processes_data
          = entity_host->second;

        // Loop over local data
        std::map<std::size_t, std::set<std::size_t> >::const_iterator ldata_it
          = map_of_ldata.find(host_global_cell_index);
        if (ldata_it != map_of_ldata.end())
        {
          for (std::set<std::size_t>::const_iterator it = ldata_it->second.begin();
               it != ldata_it->second.end(); it++)
          {
            const std::size_t local_entity_index = ldata[*it].first.second;
            const T domain_value = ldata[*it].second;

            std::set<std::pair<std::size_t, std::size_t> >::const_iterator process_data;
            for (process_data = processes_data.begin();
                 process_data != processes_data.end(); ++process_data)
            {
              const std::size_t proc = process_data->first;
              const std::size_t local_cell_entity = process_data->second;
              send_data0[proc].push_back(local_cell_entity);
              send_data0[proc].push_back(local_entity_index);
              send_data1[proc].push_back(domain_value);
            }
          }
        }
      }
    }

    // Send/receive data
    std::vector<std::vector<std::size_t> > received_data0;
    std::vector<std::vector<T> > received_data1;
    MPI::all_to_all(mpi_comm, send_data0, received_data0);
    MPI::all_to_all(mpi_comm, send_data1, received_data1);

    // Add received data to mesh domain
    for (std::size_t p = 0; p < num_processes; ++p)
    {
      dolfin_assert(2*received_data1[p].size() == received_data0[p].size());
      for (std::size_t i = 0; i < received_data1[p].size(); ++i)
      {
        const std::size_t local_cell_entity = received_data0[p][2*i];
        const std::size_t local_entity_index = received_data0[p][2*i + 1];
        const T value = received_data1[p][i];
        dolfin_assert(local_cell_entity < mesh.num_cells());
        markers.set_value(local_cell_entity, local_entity_index, value);
      }
    }
  }
  //---------------------------------------------------------------------------

}

#endif<|MERGE_RESOLUTION|>--- conflicted
+++ resolved
@@ -21,7 +21,7 @@
 // Modified by Chris Richardson, 2013
 //
 // First added:  2008-12-01
-// Last changed: 2014-01-09
+// Last changed: 2014-01-17
 
 #ifndef __MESH_PARTITIONING_H
 #define __MESH_PARTITIONING_H
@@ -102,31 +102,33 @@
     // (which tells us to which process each of the local cells stored in
     // LocalMeshData on this process belongs. We use MPI::distribute to
     // redistribute all cells (the global vertex indices of all cells).
-<<<<<<< HEAD
-    static void distribute_cells(const MPI_Comm& mpi_comm,
-                                 const LocalMeshData& data,
-      const std::vector<std::size_t>& cell_partition,
-      std::vector<std::size_t>& cell_local_to_global_indices,
-      boost::multi_array<std::size_t, 2>& cell_local_vertices);
+    static void 
+      distribute_cells(const MPI_Comm mpi_comm,
+        const LocalMeshData& data,
+        const std::vector<std::size_t>& cell_partition,
+        std::vector<std::size_t>& cell_local_to_global_indices,
+        boost::multi_array<std::size_t, 2>& cell_local_vertices);
 
     // Distribute ghost cells. Similar to distribute_cells(), but for
     // ghost cells. Additionally, send the cell owning process number 
     // to the remote processes.
-    static void distribute_ghost_cells(const MPI_Comm& mpi_comm,
-                                       const LocalMeshData& data,
-      const std::vector<std::size_t>& cell_partition,
-      const std::map<std::size_t, std::vector<std::size_t> >& ghost_procs,
-      std::vector<std::size_t>& ghost_global_cell_indices,
-      std::vector<std::size_t>& ghost_remote_process,
-      boost::multi_array<std::size_t, 2>& ghost_cell_vertices);
+    static void 
+      distribute_ghost_cells(const MPI_Comm mpi_comm,
+        const LocalMeshData& data,
+        const std::vector<std::size_t>& cell_partition,
+        const std::map<std::size_t, std::vector<std::size_t> >& ghost_procs,
+        std::vector<std::size_t>& ghost_global_cell_indices,
+        std::vector<std::size_t>& ghost_remote_process,
+        boost::multi_array<std::size_t, 2>& ghost_cell_vertices);
 
     // Distribute vertices
-    static void distribute_vertices(const MPI_Comm& mpi_comm,
-                                    const LocalMeshData& data,
-      const std::set<std::size_t>& needed_vertex_indices,
-      std::vector<std::size_t>& vertex_indices,
-      std::map<std::size_t, std::size_t>& vertex_global_to_local_indices,
-      boost::multi_array<double, 2>& vertex_coordinates);
+    static void 
+      distribute_vertices(const MPI_Comm mpi_comm,
+        const LocalMeshData& data,
+        const std::set<std::size_t>& needed_vertex_indices,
+        std::vector<std::size_t>& vertex_indices,
+        std::map<std::size_t, std::size_t>& vertex_global_to_local_indices,
+        boost::multi_array<double, 2>& vertex_coordinates);
 
     // Build mesh
     static void build_mesh(Mesh& mesh,
@@ -152,34 +154,6 @@
      const boost::multi_array<std::size_t, 2>& ghost_cell_vertices,
      const std::vector<std::size_t>& ghost_remote_process, 
      const std::map<std::size_t, std::size_t>& vertex_global_to_local);
-=======
-    static void
-      distribute_cells(const MPI_Comm mpi_comm,
-                       const LocalMeshData& data,
-                       const std::vector<std::size_t>& cell_partition,
-                       std::vector<std::size_t>& cell_local_to_global_indices,
-                       boost::multi_array<std::size_t, 2>& cell_local_vertices);
-
-    // Distribute vertices
-    static void
-      distribute_vertices(const MPI_Comm mpi_comm,
-                          const LocalMeshData& data,
-            const boost::multi_array<std::size_t, 2>& cell_local_vertices,
-            std::vector<std::size_t>& vertex_local_to_global_indices,
-            std::map<std::size_t, std::size_t>& vertex_global_to_local_indices,
-            boost::multi_array<double, 2>& vertex_coordinates);
-
-    // Build mesh
-    static void
-      build_mesh(Mesh& mesh,
-                 const std::vector<std::size_t>& global_cell_indices,
-                 const boost::multi_array<std::size_t, 2>& cell_vertices,
-                 const std::vector<std::size_t>& vertex_indices,
-                 const boost::multi_array<double, 2>& vertex_coordinates,
-                 const std::map<std::size_t, std::size_t>& vertex_global_to_local_indices,
-                 std::size_t tdim, std::size_t gdim, std::size_t num_global_cells,
-                 std::size_t num_global_vertices);
->>>>>>> 7daf1bd8
 
     // Create and attach distributed MeshDomains from local_data
     static void build_mesh_domains(Mesh& mesh,
@@ -212,11 +186,7 @@
     MeshValueCollection& mesh_values)
   {
     // Get MPI communicator
-<<<<<<< HEAD
-    const MPI_Comm& mpi_comm = mesh.mpi_comm();
-=======
     const MPI_Comm mpi_comm = mesh.mpi_comm();
->>>>>>> 7daf1bd8
 
     // Get topological dimensions
     const std::size_t D = mesh.topology().dim();
