--- conflicted
+++ resolved
@@ -33,13 +33,8 @@
 
 # Show histogram using matplotlib
 hist = MeshQuality.radius_ratio_matplotlib_histogram(mesh)
-<<<<<<< HEAD
-hist = hist.replace('import pylab', 'import matplotlib\n    matplotlib.use(\'Agg\')\n    import matplotlib.pylab as pylab')
-hist = hist.replace('pylab.show()', 'pylab.savefig("mesh-quality.pdf")')
-=======
 hist = hist.replace('    import matplotlib.pylab', '    import matplotlib\n    matplotlib.use(\'Agg\')\n    import matplotlib.pylab\n')
 hist = hist.replace('matplotlib.pylab.show()', 'matplotlib.pylab.savefig("mesh-quality.pdf")')
->>>>>>> 046f0f94
 print(hist)
 exec(hist)
 
