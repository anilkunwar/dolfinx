// Copyright (C) 2018 Garth N. Wells
//
// This file is part of DOLFIN (https://www.fenicsproject.org)
//
// SPDX-License-Identifier:    LGPL-3.0-or-later

#include "Assembler.h"
#include "DirichletBC.h"
#include "Form.h"
#include "GenericDofMap.h"
#include "SparsityPatternBuilder.h"
#include "UFC.h"
#include "utils.h"
#include <dolfin/common/types.h>
#include <dolfin/function/FunctionSpace.h>
#include <dolfin/la/PETScMatrix.h>
#include <dolfin/la/Scalar.h>
#include <dolfin/la/SparsityPattern.h>
#include <dolfin/mesh/Cell.h>
#include <dolfin/mesh/Facet.h>
#include <dolfin/mesh/Mesh.h>
#include <dolfin/mesh/MeshFunction.h>
#include <dolfin/mesh/MeshIterator.h>
#include <string>

using namespace dolfin;
using namespace dolfin::fem;

//-----------------------------------------------------------------------------
Assembler::Assembler(std::vector<std::vector<std::shared_ptr<const Form>>> a,
                     std::vector<std::shared_ptr<const Form>> L,
                     std::vector<std::shared_ptr<const DirichletBC>> bcs)
    : _a(a), _l(L), _bcs(bcs)
{
  assert(!a.empty());
  assert(!a[0].empty());

  // FIXME: check that a is square
  // FIXME: a.size() = L.size()
  // FIXME: check ranks
  // FIXME: check that function spaces in the blocks match, and are not
  //        repeated
  // FIXME: figure out number or blocks (row and column)
}
//-----------------------------------------------------------------------------
void Assembler::assemble(la::PETScMatrix& A, BlockType block_type)
{
  // Check if matrix should be nested
  assert(!_a.empty());
  const bool block_matrix = _a.size() > 1 or _a[0].size() > 1;

  if (A.empty())
  {
<<<<<<< HEAD
    // Initialise matrix if empty

    // Build array of pointers to forms
=======
>>>>>>> f6229ff8
    std::vector<std::vector<const Form*>> forms(
        _a.size(), std::vector<const Form*>(_a[0].size()));
    for (std::size_t i = 0; i < _a.size(); ++i)
      for (std::size_t j = 0; j < _a[i].size(); ++j)
        forms[i][j] = _a[i][j].get();

    // Initialise matrix
    if (block_type == BlockType::nested)
      fem::init_nest(A, forms);
    else if (block_matrix and block_type == BlockType::monolithic)
      fem::init_monolithic(A, forms);
    else
      init(A, *_a[0][0]);
  }

  // Get PETSc matrix type
  MatType mat_type;
  MatGetType(A.mat(), &mat_type);
  const bool is_matnest = strcmp(mat_type, MATNEST) == 0 ? true : false;

  // Assemble matrix
  if (is_matnest)
  {
    for (std::size_t i = 0; i < _a.size(); ++i)
    {
      for (std::size_t j = 0; j < _a[i].size(); ++j)
      {
        // Get submatrix
        Mat subA;
        MatNestGetSubMat(A.mat(), i, j, &subA);
        if (_a[i][j])
        {
          la::PETScMatrix mat(subA);
          this->assemble(mat, *_a[i][j], _bcs);
        }
        else
        {
          // FIXME: Figure out how to check that matrix block is null
          // Null block, do nothing
        }
      }
    }
  }
  else if (block_matrix)
  {
    std::int64_t offset_row = 0;
    for (std::size_t i = 0; i < _a.size(); ++i)
    {
      // Loop over columns
      std::int64_t offset_col = 0;
      for (std::size_t j = 0; j < _a[i].size(); ++j)
      {
        if (_a[i][j])
        {
          // Build index set for block
          auto map0 = _a[i][j]->function_space(0)->dofmap()->index_map();
          auto map1 = _a[i][j]->function_space(1)->dofmap()->index_map();
          auto map0_size = map0->size(common::IndexMap::MapSize::ALL);
          auto map1_size = map1->size(common::IndexMap::MapSize::ALL);

          std::vector<PetscInt> index0(map0_size);
          std::vector<PetscInt> index1(map1_size);
          std::iota(index0.begin(), index0.end(), offset_row);
          std::iota(index1.begin(), index1.end(), offset_col);

          IS is0, is1;
          ISCreateBlock(MPI_COMM_SELF, map0->block_size(), index0.size(),
                        index0.data(), PETSC_COPY_VALUES, &is0);
          ISCreateBlock(MPI_COMM_SELF, map1->block_size(), index1.size(),
                        index1.data(), PETSC_COPY_VALUES, &is1);

          // Get sub-matrix
          Mat subA;
          MatGetLocalSubMatrix(A.mat(), is0, is1, &subA);

          // Assemble block
          la::PETScMatrix mat(subA);
          this->assemble(mat, *_a[i][j], _bcs);

          // Restore sub-matrix and destroy index sets
          MatRestoreLocalSubMatrix(A.mat(), is0, is1, &subA);

          ISDestroy(&is0);
          ISDestroy(&is1);

          offset_col += map1_size;
        }
        else
        {
          // FIXME: Figure out how to check that matrix block is null
          // Null block, do nothing
          throw std::runtime_error("Null block not supported/tested yet.");
        }
      }

      auto map0 = _a[i][0]->function_space(0)->dofmap()->index_map();
      auto map0_size = map0->size(common::IndexMap::MapSize::ALL);
      offset_row += map0_size;
    }
  }
  else
    this->assemble(A, *_a[0][0], _bcs);

  A.apply(la::PETScMatrix::AssemblyType::FINAL);
}
//-----------------------------------------------------------------------------
void Assembler::assemble(la::PETScVector& b, BlockType block_type)
{
  std::cout << "Assemble vector" << std::endl;

  // Check if matrix should be nested
  assert(!_l.empty());
  const bool block_vector = _l.size() > 1;

  if (b.empty())
  {
    // Initialise matrix if empty

    // Build array of pointers to forms
    std::vector<const Form*> forms(_a.size());
    for (std::size_t i = 0; i < _l.size(); ++i)
      forms[i] = _l[i].get();

    // Initialise vector
    if (block_type == BlockType::nested)
      fem::init_nest(b, forms);
    else if (block_vector and block_type == BlockType::monolithic)
      fem::init_monolithic(b, forms);
    else
      init(b, *_l[0]);
  }

  // Get vector type
  VecType vec_type;
  VecGetType(b.vec(), &vec_type);
  bool is_vecnest = strcmp(vec_type, VECNEST) == 0 ? true : false;

  if (is_vecnest)
  {
    for (std::size_t i = 0; i < _l.size(); ++i)
    {
      // Get subvector
      Vec sub_b;
      VecNestGetSubVec(b.vec(), i, &sub_b);
      if (_l[i])
      {
        la::PETScVector vec(sub_b);
        this->assemble(vec, *_l[i]);

        for (std::size_t j = 0; j < _a[i].size(); ++j)
          apply_bc(vec, *_a[i][j], _bcs);
        set_bc(vec, *_l[i], _bcs);
      }
      else
      {
        // FIXME: Figure out how to check that vector block is null
        // Null block, do nothing
        std::cout << "WARNING: null linear form. Untested " << std::endl;
      }
    }
  }
  else if (block_vector)
  {
    // std::cout << "Assembling block vector (non-nested)" << std::endl;
    std::int64_t offset = 0;
    for (std::size_t i = 0; i < _l.size(); ++i)
    {
      std::cout << "Component: " << i << std::endl;
      if (_l[i])
      {
        auto map = _l[i]->function_space(0)->dofmap()->index_map();
        auto map_size = map->size(common::IndexMap::MapSize::ALL);
        std::vector<PetscInt> index(map_size);
        std::iota(index.begin(), index.end(), offset);

        IS is;
        ISCreateBlock(b.mpi_comm(), map->block_size(), index.size(),
                      index.data(), PETSC_COPY_VALUES, &is);
        Vec sub_b;
        VecGetSubVector(b.vec(), is, &sub_b);
        la::PETScVector vec(sub_b);

        // FIXME: Does it pick up the block size?

        // FIXME: Update for parallel
        // Attach local-to-global map

        // Fill vector with [i0 + 0, i0 + 1, i0 +2, . . .]
        std::vector<PetscInt> local_to_global_map(vec.size());
        std::iota(local_to_global_map.begin(), local_to_global_map.end(), 0);

        // Create PETSc local-to-global map
        ISLocalToGlobalMapping petsc_local_to_global;
        ISLocalToGlobalMappingCreate(PETSC_COMM_SELF, 1,
                                     local_to_global_map.size(),
                                     local_to_global_map.data(),
                                     PETSC_COPY_VALUES, &petsc_local_to_global);
        // CHECK_ERROR("ISLocalToGlobalMappingCreate");

        // Apply local-to-global map to vector
        VecSetLocalToGlobalMapping(sub_b, petsc_local_to_global);

        // Clean-up PETSc local-to-global map
        ISLocalToGlobalMappingDestroy(&petsc_local_to_global);

        this->assemble(vec, *_l[i]);

        // Modify vector for bcs
        for (std::size_t j = 0; j < _a[i].size(); ++j)
          apply_bc(vec, *_a[i][j], _bcs);
        set_bc(vec, *_l[i], _bcs);

        VecRestoreSubVector(b.vec(), is, &sub_b);
        ISDestroy(&is);

        offset += map_size;
      }
    }
  }
  else
  {
    this->assemble(b, *_l[0]);
    apply_bc(b, *_a[0][0], _bcs);
    set_bc(b, *_l[0], _bcs);
  }
}
//-----------------------------------------------------------------------------
void Assembler::assemble(la::PETScMatrix& A, la::PETScVector& b)
{
  // TODO: pre common boundary condition data

  // Assemble matrix
  assemble(A);

  // Assemble vector
  assemble(b);
}
//-----------------------------------------------------------------------------
void Assembler::assemble(la::PETScMatrix& A, const Form& a,
                         std::vector<std::shared_ptr<const DirichletBC>> bcs)
{
  if (a.rank() != 2)
  {
    throw std::runtime_error("Expected form of rank 2 for matrix assembly, "
                             "form has rank " + std::to_string(a.rank()));
  }

  assert(!A.empty());

  // Get mesh from form
  assert(a.mesh());
  const mesh::Mesh& mesh = *a.mesh();

  // Function spaces for each axis
  std::array<const function::FunctionSpace*, 2> spaces
      = {{a.function_space(0).get(), a.function_space(1).get()}};

  // Collect pointers to dof maps
  std::array<const GenericDofMap*, 2> dofmaps
      = {{spaces[0]->dofmap().get(), spaces[1]->dofmap().get()}};

  // FIXME: Move out of this function
  // FIXME: For the matrix, we only need to know if there is a boundary
  // condition on the entry. The value is not required.
  // FIXME: Avoid duplication when spaces[0] == spaces[1]
  // Collect boundary conditions by matrix axis
  std::array<DirichletBC::Map, 2> boundary_values;
  for (std::size_t i = 0; i < bcs.size(); ++i)
  {
    assert(bcs[i]);
    assert(bcs[i]->function_space());
    for (std::size_t axis = 0; axis < 2; ++axis)
    {
      if (spaces[axis]->contains(*bcs[i]->function_space()))
      {
        // FIXME: find way to avoid gather, or perform with a single
        // gather
        bcs[i]->get_boundary_values(boundary_values[axis]);
        if (MPI::size(mesh.mpi_comm()) > 1
            and bcs[i]->method() != DirichletBC::Method::pointwise)
        {
          bcs[i]->gather(boundary_values[axis]);
        }
      }
    }
  }

  // FIXME: Better way of applying bcs to local matrix?
  const auto apply_bc_to_local_matrix =
          [](dolfin::EigenRowMatrixXd& Ae,
             const std::array<DirichletBC::Map, 2>& boundary_values,
             const Eigen::Map<const Eigen::Array<dolfin::la_index_t, Eigen::Dynamic, 1>>& dmap0,
             const Eigen::Map<const Eigen::Array<dolfin::la_index_t, Eigen::Dynamic, 1>>& dmap1) -> void {
    // FIXME: Pass in list  of cells, and list of local dofs, with
    // Dirichlet conditions
    // Note: could use zero dof indices to have PETSc do this
    // Zero rows/columns for Dirichlet bcs
    for (int i = 0; i < Ae.rows(); ++i)
    {
      const std::size_t ii = dmap0[i];
      DirichletBC::Map::const_iterator bc_value = boundary_values[0].find(ii);
      if (bc_value != boundary_values[0].end())
        Ae.row(i).setZero();
    }
    // Loop over columns
    for (int j = 0; j < Ae.cols(); ++j)
    {
      const std::size_t jj = dmap1[j];
      DirichletBC::Map::const_iterator bc_value = boundary_values[1].find(jj);
      if (bc_value != boundary_values[1].end())
        Ae.col(j).setZero();
    }
  };

  // Cell assembly
  if (a.integrals().num_cell_integrals() > 0)
  {
    // FIXME: This will not be valid if num_element_dofs can vary by cell in the future
    const auto init_element_vector = [&dofmaps](dolfin::EigenRowMatrixXd& Ae)
            -> void { Ae.resize(dofmaps[0]->num_element_dofs(0),
                                dofmaps[1]->num_element_dofs(0)); };

    const auto add_local_matrix_to_global = [&A, &dofmaps, &boundary_values, &apply_bc_to_local_matrix]
            (dolfin::EigenRowMatrixXd& Ae, const dolfin::mesh::Cell& cell)
            -> void {
      const auto dmap0 = dofmaps[0]->cell_dofs(cell.index());
      const auto dmap1 = dofmaps[1]->cell_dofs(cell.index());

      apply_bc_to_local_matrix(Ae, boundary_values, dmap0, dmap1);

      A.add_local(Ae.data(), dmap0.size(), dmap0.data(), dmap1.size(),
                  dmap1.data());
    };

    assemble_over_cells(a, init_element_vector, add_local_matrix_to_global);
  }

  // Exterior facet assembly
  if (a.integrals().num_exterior_facet_integrals() > 0)
  {
    // FIXME: This will not be valid if num_element_dofs can vary by cell in the future
    const auto init_element_vector = [&dofmaps](dolfin::EigenRowMatrixXd& Ae)
            -> void { Ae.resize(dofmaps[0]->num_element_dofs(0),
                                dofmaps[1]->num_element_dofs(0)); };

    const auto add_local_matrix_to_global = [&A, &dofmaps, &boundary_values, &apply_bc_to_local_matrix]
            (dolfin::EigenRowMatrixXd& Ae, const dolfin::mesh::Cell& cell)
            -> void {
      const auto dmap0 = dofmaps[0]->cell_dofs(cell.index());
      const auto dmap1 = dofmaps[1]->cell_dofs(cell.index());

      apply_bc_to_local_matrix(Ae, boundary_values, dmap0, dmap1);

      A.add_local(Ae.data(), dmap0.size(), dmap0.data(), dmap1.size(),
                  dmap1.data());
    };

    assemble_over_exterior_facets(a, init_element_vector, add_local_matrix_to_global);
  }

  // Interior facet assembly
  if (a.integrals().num_interior_facet_integrals() > 0)
  {
    // FIXME: This will not be valid if num_element_dofs can vary by cell in the future
    const auto init_element_vector = [&dofmaps](dolfin::EigenRowMatrixXd& Ae)
            -> void { Ae.resize(2*dofmaps[0]->num_element_dofs(0),
                                2*dofmaps[1]->num_element_dofs(0)); };

    const auto add_local_matrix_to_global = [&A, &dofmaps, &boundary_values, &apply_bc_to_local_matrix]
            (dolfin::EigenRowMatrixXd& Ae,
             const dolfin::mesh::Cell& cell_plus,
             const dolfin::mesh::Cell& cell_minus)
            -> void {
      // Get dof maps for cells
      auto dmap0_plus = dofmaps[0]->cell_dofs(cell_plus.index());
      auto dmap0_minus = dofmaps[0]->cell_dofs(cell_minus.index());
      auto dmap1_plus = dofmaps[1]->cell_dofs(cell_plus.index());
      auto dmap1_minus = dofmaps[1]->cell_dofs(cell_minus.index());

      const std::size_t macro_dmap0_size = dmap0_plus.size() + dmap0_minus.size();
      const std::size_t macro_dmap1_size = dmap1_plus.size() + dmap1_minus.size();

      // FIXME: Can this be replaced with a Ref or Map somehow? This code is horrendous
      Eigen::Array<dolfin::la_index_t, Eigen::Dynamic, 1> macro_dofs0(macro_dmap0_size);
      macro_dofs0 << dmap0_plus, dmap0_minus;
      const Eigen::Map<const Eigen::Array<dolfin::la_index_t, Eigen::Dynamic, 1>>
              macro_dofs_map0(macro_dofs0.data(), macro_dmap0_size);
      Eigen::Array<dolfin::la_index_t, Eigen::Dynamic, 1> macro_dofs1(macro_dmap1_size);
      macro_dofs1 << dmap1_plus, dmap1_minus;
      const Eigen::Map<const Eigen::Array<dolfin::la_index_t, Eigen::Dynamic, 1>>
              macro_dofs_map1(macro_dofs1.data(), macro_dmap1_size);

      // FIXME: is this BC application correct?
      apply_bc_to_local_matrix(Ae, boundary_values, macro_dofs_map0, macro_dofs_map1);

      // Add to matrix
      A.add_local(Ae.data(),
                  macro_dmap0_size, macro_dofs0.data(),
                  macro_dmap1_size, macro_dofs1.data());
    };

    assemble_over_interior_facets(a, init_element_vector, add_local_matrix_to_global);
  }

  // Flush matrix
  A.apply(la::PETScMatrix::AssemblyType::FLUSH);

  // FIXME: Move this outside of function?
  // Place '1' on diagonal for bc entries
  if (spaces[0] == spaces[1])
  {
    // Note: set diagonal using PETScMatrix::set_local since other functions,
    // e.g. PETScMatrix::set_local, do not work for all PETSc Mat types
    for (auto bc : boundary_values[0])
    {
      la_index_t row = bc.first;
      double one = 1.0;
      A.set_local(&one, 1, &row, 1, &row);
    }
  }

  // Finalise matrix
  A.apply(la::PETScMatrix::AssemblyType::FINAL);
}
//-----------------------------------------------------------------------------
void Assembler::assemble(la::PETScVector& b, const Form& L)
{
  if (L.rank() != 1)
  {
    throw std::runtime_error("Expected form of rank 1 for vector assembly, "
                             "form has rank " + std::to_string(L.rank()));
  }

  // Collect pointers to dof maps
  auto dofmap = L.function_space(0)->dofmap();

  // Assemble cells
  if (L.integrals().num_cell_integrals() > 0)
  {
    // FIXME: This will not be valid if num_element_dofs can vary by cell in the future
    const auto init_element_vector = [&dofmap](dolfin::EigenRowMatrixXd& be)
            -> void { be.resize(dofmap->num_element_dofs(0), 1); };

    const auto add_local_vector_to_global = [&b, &dofmap]
            (dolfin::EigenRowMatrixXd& be, const dolfin::mesh::Cell& cell)
            -> void {
      const auto dmap = dofmap->cell_dofs(cell.index());
      b.add_local(be.data(), dmap.size(), dmap.data());
    };

    assemble_over_cells(L, init_element_vector, add_local_vector_to_global);
  }

  // Assemble exterior facets
  if (L.integrals().num_exterior_facet_integrals() > 0)
  {
    // FIXME: This will not be valid if num_element_dofs can vary by cell in the future
    const auto init_element_vector = [&dofmap](dolfin::EigenRowMatrixXd& be)
            -> void { be.resize(dofmap->num_element_dofs(0), 1); };

    const auto add_local_vector_to_global = [&b, &dofmap]
            (dolfin::EigenRowMatrixXd& be, const dolfin::mesh::Cell& cell)
            -> void {
      const auto dmap = dofmap->cell_dofs(cell.index());
      b.add_local(be.data(), dmap.size(), dmap.data());
    };

    assemble_over_exterior_facets(L, init_element_vector, add_local_vector_to_global);
  }

  // Assemble interior facets
  if (L.integrals().num_exterior_facet_integrals() > 0)
  {
    // FIXME: This will not be valid if num_element_dofs can vary by cell in the future
    const auto init_element_vector = [&dofmap](dolfin::EigenRowMatrixXd& be)
            -> void { be.resize(2*dofmap->num_element_dofs(0), 1); };

    const auto add_local_vector_to_global = [&b, &dofmap]
            (dolfin::EigenRowMatrixXd& be,
             const dolfin::mesh::Cell& cell0,
             const dolfin::mesh::Cell& cell1)
            -> void {
      auto dmap0 = dofmap->cell_dofs(cell0.index());
      auto dmap1 = dofmap->cell_dofs(cell1.index());
      const std::size_t macro_dmap_size = dmap0.size() + dmap1.size();

      // FIXME: Can this be replaced with a Ref or Map somehow?
      Eigen::Array<dolfin::la_index_t, Eigen::Dynamic, 1> macro_dofs(macro_dmap_size);
      macro_dofs << dmap0, dmap1;
      b.add_local(be.data(), macro_dmap_size, macro_dofs.data());
    };

    assemble_over_interior_facets(L, init_element_vector, add_local_vector_to_global);
  }

  // FIXME: Put this elsewhere?
  // Finalise matrix
  b.apply();
}
//-----------------------------------------------------------------------------
void Assembler::assemble(la::Scalar& m, const Form& M)
{
  if (M.rank() != 0)
  {
    throw std::runtime_error("Expected form of rank 0 for scalar assembly, "
                             "form has rank " + std::to_string(M.rank()));
  }

  // Iterate over all cells
  if (M.integrals().num_cell_integrals() > 0)
  {
    const auto init_scalar = [](dolfin::EigenRowMatrixXd& Ae) -> void { Ae.resize(1, 1); };
    const auto add_scalar_to_global_scalar = [&m]
            (dolfin::EigenRowMatrixXd& Ae, const dolfin::mesh::Cell& cell)
            -> void { m.add(Ae.data()[0]); };

    assemble_over_cells(M, init_scalar, add_scalar_to_global_scalar);
  }

  // Iterate over exterior facets
  if (M.integrals().num_exterior_facet_integrals() > 0)
  {
    const auto init_scalar = [](dolfin::EigenRowMatrixXd& Ae) -> void { Ae.resize(1, 1); };
    const auto add_scalar_to_global_scalar = [&m]
            (dolfin::EigenRowMatrixXd& Ae, const dolfin::mesh::Cell& cell)
            -> void { m.add(Ae.data()[0]); };

    assemble_over_exterior_facets(M, init_scalar, add_scalar_to_global_scalar);
  }

  // Interior facet assembly
  if (M.integrals().num_interior_facet_integrals() > 0)
  {
    const auto init_scalar = [](dolfin::EigenRowMatrixXd& Ae) -> void { Ae.resize(1, 1); };
    const auto add_scalar_to_global_scalar = [&m]
            (dolfin::EigenRowMatrixXd& Ae,
             const dolfin::mesh::Cell& cell0, const dolfin::mesh::Cell& cell1)
            -> void { m.add(Ae.data()[0]); };

    assemble_over_interior_facets(M, init_scalar, add_scalar_to_global_scalar);
  }

  // FIXME: Put this elsewhere?
  // Finalise matrix
  m.apply();
}
//-----------------------------------------------------------------------------
void Assembler::apply_bc(la::PETScVector& b, const Form& a,
                         std::vector<std::shared_ptr<const DirichletBC>> bcs)
{
  // Get mesh from form
  assert(a.mesh());
  const mesh::Mesh& mesh = *a.mesh();

  const std::size_t gdim = mesh.geometry().dim();

  // Get bcs
  DirichletBC::Map boundary_values;
  for (std::size_t i = 0; i < bcs.size(); ++i)
  {
    assert(bcs[i]);
    assert(bcs[i]->function_space());
    if (a.function_space(1)->contains(*bcs[i]->function_space()))
    {
      bcs[i]->get_boundary_values(boundary_values);
      if (MPI::size(mesh.mpi_comm()) > 1
          and bcs[i]->method() != DirichletBC::Method::pointwise)
      {
        bcs[i]->gather(boundary_values);
      }
    }
  }

  // std::array<const function::FunctionSpace*, 2> spaces
  //    = {{a.function_space(0).get(), a.function_space(1).get()}};

  // Get dofmap for columns a a[i]
  auto dofmap0 = a.function_space(0)->dofmap();
  auto dofmap1 = a.function_space(1)->dofmap();

  EigenRowMatrixXd Ae;
  EigenVectorXd be;
  EigenRowArrayXXd coordinate_dofs;

  // Create data structures for local assembly data
  UFC ufc(a);

  // Get cell integral
  auto cell_integral = a.integrals().cell_integral();

  // Iterate over all cells
  for (auto& cell : mesh::MeshRange<mesh::Cell>(mesh))
  {
    // Check that cell is not a ghost
    assert(!cell.is_ghost());

    // Get dof maps for cell
    auto dmap1 = dofmap1->cell_dofs(cell.index());

    // Check if bc is applied to cell
    bool has_bc = false;
    for (int i = 0; i < dmap1.size(); ++i)
    {
      const std::size_t ii = dmap1[i];
      if (boundary_values.find(ii) != boundary_values.end())
      {
        has_bc = true;
        break;
      }
    }

    // std::cout << "Applying bcs" << std::endl;
    if (!has_bc)
      continue;
    // std::cout << "  has bc" << std::endl;

    // Get cell vertex coordinates
    coordinate_dofs.resize(cell.num_vertices(), gdim);
    cell.get_coordinate_dofs(coordinate_dofs);

    // Update UFC data to current cell
    ufc.update(cell, coordinate_dofs, cell_integral->enabled_coefficients);

    // Size data structure for assembly
    auto dmap0 = dofmap1->cell_dofs(cell.index());
    Ae.resize(dmap0.size(), dmap1.size());
    Ae.setZero();
    cell_integral->tabulate_tensor(Ae.data(), ufc.w(), coordinate_dofs.data(),
                                   1);

    // FIXME: Is this required?
    // Zero Dirichlet rows in Ae
    /*
    if (spaces[0] == spaces[1])
    {
      for (int i = 0; i < dmap0.size(); ++i)
      {
        const std::size_t ii = dmap0[i];
        auto bc = boundary_values.find(ii);
        if (bc != boundary_values.end())
          Ae.row(i).setZero();
      }
    }
    */

    // Size data structure for assembly
    be.resize(dmap0.size());
    be.setZero();

    for (int j = 0; j < dmap1.size(); ++j)
    {
      const std::size_t jj = dmap1[j];
      auto bc = boundary_values.find(jj);
      if (bc != boundary_values.end())
      {
        be -= Ae.col(j) * bc->second;
      }
    }

    // Add to vector
    b.add_local(be.data(), dmap0.size(), dmap0.data());
  }

  // FIXME: Put this elsewhere?
  // Finalise matrix
  b.apply();
}
//-----------------------------------------------------------------------------
void Assembler::set_bc(la::PETScVector& b, const Form& L,
                       std::vector<std::shared_ptr<const DirichletBC>> bcs)
{
  // Get mesh from form
  assert(L.mesh());
  const mesh::Mesh& mesh = *L.mesh();

  auto V = L.function_space(0);

  // Get bcs
  DirichletBC::Map boundary_values;
  for (std::size_t i = 0; i < bcs.size(); ++i)
  {
    assert(bcs[i]);
    assert(bcs[i]->function_space());
    if (V->contains(*bcs[i]->function_space()))
    {
      bcs[i]->get_boundary_values(boundary_values);
      if (MPI::size(mesh.mpi_comm()) > 1
          and bcs[i]->method() != DirichletBC::Method::pointwise)
      {
        bcs[i]->gather(boundary_values);
      }
    }
  }

  std::vector<double> values;
  values.reserve(boundary_values.size());
  std::vector<la_index_t> rows;
  rows.reserve(boundary_values.size());
  for (auto bc : boundary_values)
  {
    rows.push_back(bc.first);
    values.push_back(bc.second);
  }

  b.set_local(values.data(), values.size(), rows.data());
  b.apply();
}
//-----------------------------------------------------------------------------
void Assembler::assemble_over_cells(
        const Form &form,
        const std::function<void(EigenRowMatrixXd& Ae)>& initialise_element_tensor,
        const std::function<void(EigenRowMatrixXd& Ae, const mesh::Cell& cell)>& insert_element_to_global_tensor)
{
  assert(form.mesh());
  const mesh::Mesh& mesh = *form.mesh();

  // Create data structures for local assembly data
  UFC ufc(form);

  const std::size_t gdim = mesh.geometry().dim();
  const std::size_t tdim = mesh.topology().dim();
  mesh.init(tdim);

  // Get cell integral
  auto cell_integral = form.integrals().cell_integral();

  // Check whether integral is domain-dependent
  auto cell_domains = form.cell_domains();
  bool use_cell_domains = cell_domains && cell_domains->size() > 0;

  // DoF coords
  EigenRowArrayXXd coordinate_dofs;

  // Element tensor
  EigenRowMatrixXd Ae;
  initialise_element_tensor(Ae);

  // Iterate over all cells
  for (const auto& cell : mesh::MeshRange<mesh::Cell>(mesh))
  {
    // Get integral for sub domain (if any)
    if (use_cell_domains)
      cell_integral = form.integrals().cell_integral((*cell_domains)[cell]);

    // Skip if no integral on current domain
    if (!cell_integral)
      continue;

    // Check that cell is not a ghost
    assert(!cell.is_ghost());

    // Get cell vertex coordinates
    coordinate_dofs.resize(cell.num_vertices(), gdim);
    cell.get_coordinate_dofs(coordinate_dofs);

    // Update UFC data to current cell
    ufc.update(cell, coordinate_dofs, cell_integral->enabled_coefficients);

    // Zero Ae
    Ae.setZero();

    // Compute cell matrix
    cell_integral->tabulate_tensor(Ae.data(), ufc.w(), coordinate_dofs.data(),
                                   1);
    insert_element_to_global_tensor(Ae, cell);
  }
}
//-----------------------------------------------------------------------------
void Assembler::assemble_over_exterior_facets(
        const Form &form,
        const std::function<void(EigenRowMatrixXd& Ae)>& initialise_element_tensor,
        const std::function<void(EigenRowMatrixXd& Ae, const mesh::Cell& cell)>& insert_element_to_global_tensor)
{
  assert(form.mesh());
  const mesh::Mesh& mesh = *form.mesh();

  // Create data structures for local assembly data
  UFC ufc(form);

  const std::size_t gdim = mesh.geometry().dim();
  const std::size_t tdim = mesh.topology().dim();

  // Exterior facet assembly
  mesh.init(tdim - 1);
  mesh.init(tdim - 1, tdim);

  // Get exterior facet integral
  auto exterior_facet_integral = form.integrals().exterior_facet_integral();

  // Check whether facet integral is domain dependent
  auto exterior_facet_domains = form.exterior_facet_domains();
  auto use_exterior_facet_domains = exterior_facet_domains && exterior_facet_domains->size() > 0;

  // DoF coords
  EigenRowArrayXXd coordinate_dofs;

  // Element tensor
  EigenRowMatrixXd Ae;
  initialise_element_tensor(Ae);

  // Iterate over exterior facets
  for (const auto& facet : mesh::MeshRange<mesh::Facet>(mesh))
  {
    // We only care about the exterior
    if (!facet.exterior())
      continue;

    if (use_exterior_facet_domains)
      exterior_facet_integral = form.integrals().exterior_facet_integral((*exterior_facet_domains)[facet]);

    if (!exterior_facet_integral)
      continue;

    assert(facet.num_entities(tdim) == 1);
    const mesh::Cell mesh_cell(mesh, facet.entities(tdim)[0]);

    assert(!mesh_cell.is_ghost());
    const std::size_t local_facet = mesh_cell.index(facet);

    coordinate_dofs.resize(mesh_cell.num_vertices(), gdim);
    mesh_cell.get_coordinate_dofs(coordinate_dofs);

    ufc.update(mesh_cell, coordinate_dofs, exterior_facet_integral->enabled_coefficients);

    Ae.setZero();

    // TODO: the cell orientation
    exterior_facet_integral->tabulate_tensor(Ae.data(), ufc.w(), coordinate_dofs.data(), local_facet, 1);
    insert_element_to_global_tensor(Ae, mesh_cell);
  }
}
//-----------------------------------------------------------------------------
void Assembler::assemble_over_interior_facets(
        const Form &form,
        const std::function<void(EigenRowMatrixXd& Ae)>& initialise_element_tensor,
        const std::function<void(EigenRowMatrixXd& Ae,
                                 const mesh::Cell& cell0,
                                 const mesh::Cell& cell1)>& insert_element_to_global_tensor)
{
  assert(form.mesh());
  const mesh::Mesh& mesh = *form.mesh();

  // Create data structures for local assembly data
  UFC ufc(form);

  const std::size_t gdim = mesh.geometry().dim();
  const std::size_t tdim = mesh.topology().dim();

  // Interior facet assembly
  mesh.init(tdim - 1);
  mesh.init(tdim - 1, tdim);

  // Get interior facet integral
  auto interior_facet_integral = form.integrals().interior_facet_integral();

  // Check whether facet integral is domain dependent
  auto interior_facet_domains = form.interior_facet_domains();
  auto use_interior_facet_domains = interior_facet_domains && interior_facet_domains->size() > 0;

  // Check whether integral is domain-dependent
  auto cell_domains = form.cell_domains();
  bool use_cell_domains = cell_domains && cell_domains->size() > 0;

  // Element tensor
  EigenRowMatrixXd Ae;
  initialise_element_tensor(Ae);

  // DoF coords
  std::vector<EigenRowArrayXXd, Eigen::aligned_allocator<EigenRowArrayXXd>> neighbour_coordinate_dofs(2);

  const std::size_t mpi_rank = MPI::rank(mesh.mpi_comm());

  for (const auto& facet : mesh::MeshRange<mesh::Facet>(mesh))
  {
    if (facet.exterior())
      continue;

    assert(!facet.is_ghost());

    if (use_interior_facet_domains)
      interior_facet_integral = form.integrals().interior_facet_integral((*interior_facet_domains)[facet]);

    if (!interior_facet_integral)
      continue;

    assert(facet.num_entities(tdim) == 2);
    auto cell_index_plus = facet.entities(tdim)[0];
    auto cell_index_minus = facet.entities(tdim)[1];

    if (use_cell_domains and (*cell_domains)[cell_index_plus] < (*cell_domains)[cell_index_minus])
      std::swap(cell_index_plus, cell_index_minus);

    // The convention '+' = 0, '-' = 1 is from ffc
    const mesh::Cell cell0(mesh, cell_index_plus);
    const mesh::Cell cell1(mesh, cell_index_minus);

    // Get local index of facet with respect to each cell
    std::size_t local_facet0 = cell0.index(facet);
    std::size_t local_facet1 = cell1.index(facet);

    // Update to current pair of cells
    neighbour_coordinate_dofs[0].resize(cell0.num_vertices(), gdim);
    cell0.get_coordinate_dofs(neighbour_coordinate_dofs[0]);

    neighbour_coordinate_dofs[1].resize(cell1.num_vertices(), gdim);
    cell1.get_coordinate_dofs(neighbour_coordinate_dofs[1]);

    ufc.update(cell0, neighbour_coordinate_dofs[0],
               cell1, neighbour_coordinate_dofs[1],
               interior_facet_integral->enabled_coefficients);

    // Prepare for assembly
    Ae.setZero();

    // TODO: sort out the orientation
    interior_facet_integral->tabulate_tensor(Ae.data(), ufc.macro_w(),
                                             neighbour_coordinate_dofs[0].data(),
                                             neighbour_coordinate_dofs[1].data(),
                                             local_facet0, local_facet1,
                                             1, 1);

    // FIXME: Should this be left up to the user (ie in insert_element_to_global_tensor)?
    if (cell0.is_ghost() != cell1.is_ghost())
    {
      const std::size_t ghost_rank = cell0.is_ghost() ? cell0.owner() : cell1.owner();
      assert(mpi_rank != ghost_rank);
      if (ghost_rank < mpi_rank)
        continue;
    }

    insert_element_to_global_tensor(Ae, cell0, cell1);
  }
}
//-----------------------------------------------------------------------------<|MERGE_RESOLUTION|>--- conflicted
+++ resolved
@@ -51,12 +51,9 @@
 
   if (A.empty())
   {
-<<<<<<< HEAD
     // Initialise matrix if empty
 
     // Build array of pointers to forms
-=======
->>>>>>> f6229ff8
     std::vector<std::vector<const Form*>> forms(
         _a.size(), std::vector<const Form*>(_a[0].size()));
     for (std::size_t i = 0; i < _a.size(); ++i)
