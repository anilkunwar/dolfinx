// Copyright (C) 2012 Chris Richardson
//
// This file is part of DOLFIN.
//
// DOLFIN is free software: you can redistribute it and/or modify
// it under the terms of the GNU Lesser General Public License as published by
// the Free Software Foundation, either version 3 of the License, or
// (at your option) any later version.
//
// DOLFIN is distributed in the hope that it will be useful,
// but WITHOUT ANY WARRANTY; without even the implied warranty of
// MERCHANTABILITY or FITNESS FOR A PARTICULAR PURPOSE. See the
// GNU Lesser General Public License for more details.
//
// You should have received a copy of the GNU Lesser General Public License
// along with DOLFIN. If not, see <http://www.gnu.org/licenses/>.
//
//
// First Added: 2012-12-19
// Last Changed: 2013-05-12

#include <vector>
#include <map>
#include <boost/unordered_map.hpp>
#include <boost/multi_array.hpp>

#include <dolfin/common/types.h>
#include <dolfin/common/MPI.h>
#include <dolfin/common/Timer.h>
#include <dolfin/mesh/Mesh.h>
#include <dolfin/mesh/Cell.h>
#include <dolfin/mesh/Edge.h>
#include <dolfin/mesh/Vertex.h>
#include <dolfin/refinement/ParallelRefinement.h>
#include "ParallelRefinement2D.h"

using namespace dolfin;

//-----------------------------------------------------------------------------
bool ParallelRefinement2D::length_compare(std::pair<double, std::size_t> a,
                                          std::pair<double, std::size_t> b)
{
  return (a.first > b.first);
}
//-----------------------------------------------------------------------------
void ParallelRefinement2D::generate_reference_edges(const Mesh& mesh,
                                          std::vector<std::size_t>& ref_edge)
{
  std::size_t D = mesh.topology().dim();
  ref_edge.resize(mesh.size(D));

  for (CellIterator cell(mesh); !cell.end(); ++cell)
  {
    std::size_t cell_index = cell->index();

    std::vector<std::pair<double, std::size_t> > lengths;
    EdgeIterator celledge(*cell);
    for (std::size_t i = 0; i < 3; i++)
      lengths.push_back(std::make_pair(celledge[i].length(), i));
    std::sort(lengths.begin(), lengths.end(), length_compare);

    // For now - just pick longest edge - this is not the Carstensen
    // algorithm, which tries to pair edges off. Because that is more
    // difficult in parallel, it is not implemented yet.
    const std::size_t edge_index = lengths[0].second;
    ref_edge[cell_index] = edge_index;
  }
}
//-----------------------------------------------------------------------------
void ParallelRefinement2D::refine(Mesh& new_mesh, const Mesh& mesh,
                                  bool redistribute)
{
  if (MPI::num_processes(mesh.mpi_comm()) == 1)
  {
    dolfin_error("ParallelRefinement2D.cpp",
                 "refine mesh",
                 "Only works in parallel");
  }

  const std::size_t tdim = mesh.topology().dim();
  if (tdim != 2)
  {
    dolfin_error("ParallelRefinement2D.cpp",
                 "refine mesh",
                 "Only works in 2D");
  }

  // Ensure connectivity is there
  mesh.init(tdim - 1, tdim);

  // Create an object to hold most of the refinement information
  ParallelRefinement p(mesh);

  // Mark all edges, and create new vertices
  p.mark_all();
  p.create_new_vertices();
  const std::map<std::size_t, std::size_t>& edge_to_new_vertex
    = p.edge_to_new_vertex();

  // Convenienence iterator
  std::map<std::size_t, std::size_t>::const_iterator it;

  // Generate new topology
  for (CellIterator cell(mesh); !cell.end(); ++cell)
  {
    EdgeIterator e(*cell);
    VertexIterator v(*cell);

    const std::size_t v0 = v[0].global_index();
    const std::size_t v1 = v[1].global_index();
    const std::size_t v2 = v[2].global_index();

    it = edge_to_new_vertex.find(e[0].index());
    dolfin_assert(it != edge_to_new_vertex.end());
    const std::size_t e0 = it->second;

    it = edge_to_new_vertex.find(e[1].index());
    dolfin_assert(it != edge_to_new_vertex.end());
    const std::size_t e1 = it->second;

    it = edge_to_new_vertex.find(e[2].index());
    dolfin_assert(it != edge_to_new_vertex.end());
    const std::size_t e2 = it->second;

    //const std::size_t e0 = edge_to_new_vertex[e[0].index()];
    //const std::size_t e1 = edge_to_new_vertex[e[1].index()];
    //const std::size_t e2 = edge_to_new_vertex[e[2].index()];

    p.new_cell(v0, e2, e1);
    p.new_cell(e2, v1, e0);
    p.new_cell(e1, e0, v2);
    p.new_cell(e0, e1, e2);
  }

  p.partition(new_mesh, redistribute);
}
//-----------------------------------------------------------------------------
void ParallelRefinement2D::refine(Mesh& new_mesh, const Mesh& mesh,
                                  const MeshFunction<bool>& refinement_marker,
                                  bool redistribute)
{
  // MPI communicator
<<<<<<< HEAD
  const MPI_Comm& mpi_comm = mesh.mpi_comm();
=======
  const MPI_Comm mpi_comm = mesh.mpi_comm();
>>>>>>> 7daf1bd8

  if (MPI::num_processes(mpi_comm) == 1)
  {
    dolfin_error("ParallelRefinement2D.cpp",
                 "refine mesh",
                 "Only works in parallel");
  }

  const std::size_t tdim = mesh.topology().dim();
  if (tdim != 2)
  {
    // Note: gdim may be 3
    dolfin_error("ParallelRefinement2D.cpp",
                 "refine mesh",
                 "Only works in 2D");
  }

  // Ensure connectivity is there
  mesh.init(tdim - 1, tdim);

  // Create a class to hold most of the refinement information
  ParallelRefinement p(mesh);

  // This refinement algorithm creates a 'reference' edge for each
  // cell.  In this case, the reference edge is the longest edge.  Any
  // cell with edges marked for bisection, must also bisect the
  // reference edge.

  // Vector over all cells - the reference edge is the cell's edge (0,
  // 1 or 2) which always must split, if any edge splits in the cell
  std::vector<std::size_t> ref_edge;
  generate_reference_edges(mesh, ref_edge);

  // Set marked edges from marked cells
  p.mark(refinement_marker);

  // Mark reference edges of cells with any marked edge
  // and repeat until no more marking takes place

  std::size_t update_count = 1;

  while (update_count != 0)
  {
    update_count = 0;

    // Transmit values between processes - could be streamlined
    p.update_logical_edgefunction();
    for (CellIterator cell(mesh); !cell.end(); ++cell)
    {
      std::size_t n_marked = p.marked_edge_count(*cell);
      EdgeIterator edge(*cell);
      std::size_t ref_edge_index = edge[ref_edge[cell->index()]].index();
      if (n_marked != 0 && p.is_marked(ref_edge_index) == false)
      {
        p.mark(ref_edge_index);
        update_count++;
      }
    }
    update_count = MPI::sum(mpi_comm, update_count);
  }

  // Generate new vertices from marked edges, and assign global vertex
  // index map.
  p.create_new_vertices();
  const std::map<std::size_t, std::size_t>& edge_to_new_vertex
    = p.edge_to_new_vertex();

  // Convenienence iterator
  std::map<std::size_t, std::size_t>::const_iterator it;

  // Stage 4 - do refinement
  // FIXME - keep reference edges somehow?...

  for (CellIterator cell(mesh); !cell.end(); ++cell)
  {
    std::size_t rgb_count = p.marked_edge_count(*cell);
    EdgeIterator e(*cell);
    VertexIterator v(*cell);
    const std::size_t ref = ref_edge[cell->index()];
    const std::size_t i0 = ref;
    const std::size_t i1 = (ref + 1)%3;
    const std::size_t i2 = (ref + 2)%3;
    const std::size_t v0 = v[i0].global_index();
    const std::size_t v1 = v[i1].global_index();
    const std::size_t v2 = v[i2].global_index();

    //const std::size_t e0 = edge_to_new_vertex[e[i0].index()];
    //const std::size_t e1 = edge_to_new_vertex[e[i1].index()];
    //const std::size_t e2 = edge_to_new_vertex[e[i2].index()];

    if (rgb_count == 0) //straight copy of cell (1->1)
      p.new_cell(*cell);
    else if (rgb_count == 1) // "green" refinement (1->2)
    {
      // Always splitting the reference edge (only)
      it = edge_to_new_vertex.find(e[i0].index());
      dolfin_assert(it != edge_to_new_vertex.end());
      const std::size_t e0 = it->second;

      p.new_cell(e0, v0, v1);
      p.new_cell(e0, v2, v0);
    }
    else if (rgb_count == 2) // "blue" refinement (1->3) left or right
    {
      // FIXME: more possibilities here - need to do more tests
      if (p.is_marked(e[i2].index()))
      {
        it = edge_to_new_vertex.find(e[i0].index());
        dolfin_assert(it != edge_to_new_vertex.end());
        const std::size_t e0 = it->second;

        it = edge_to_new_vertex.find(e[i2].index());
        dolfin_assert(it != edge_to_new_vertex.end());
        const std::size_t e2 = it->second;

        p.new_cell(e2, v1, e0);
        p.new_cell(e2, e0, v0);
        p.new_cell(e0, v2, v0);
      }
      else if (p.is_marked(e[i1].index()))
      {
        it = edge_to_new_vertex.find(e[i0].index());
        dolfin_assert(it != edge_to_new_vertex.end());
        const std::size_t e0 = it->second;

        it = edge_to_new_vertex.find(e[i1].index());
        dolfin_assert(it != edge_to_new_vertex.end());
        const std::size_t e1 = it->second;

        p.new_cell(e0, v0, v1);
        p.new_cell(e1, e0, v2);
        p.new_cell(e1, v0, e0);
      }
    }
    else if (rgb_count == 3) // "red" refinement - all split (1->4) cells
    {
      it = edge_to_new_vertex.find(e[i0].index());
      dolfin_assert(it != edge_to_new_vertex.end());
      const std::size_t e0 = it->second;

      it = edge_to_new_vertex.find(e[i1].index());
      dolfin_assert(it != edge_to_new_vertex.end());
      const std::size_t e1 = it->second;

      it = edge_to_new_vertex.find(e[i2].index());
      dolfin_assert(it != edge_to_new_vertex.end());
      const std::size_t e2 = it->second;

      p.new_cell(v0, e2, e1);
      p.new_cell(e2, v1, e0);
      p.new_cell(e1, e0, v2);
      p.new_cell(e0, e1, e2);
    }
  }

  // Call partitioning from within ParallelRefinement class
  p.partition(new_mesh, redistribute);
}
//-----------------------------------------------------------------------------<|MERGE_RESOLUTION|>--- conflicted
+++ resolved
@@ -140,11 +140,7 @@
                                   bool redistribute)
 {
   // MPI communicator
-<<<<<<< HEAD
-  const MPI_Comm& mpi_comm = mesh.mpi_comm();
-=======
   const MPI_Comm mpi_comm = mesh.mpi_comm();
->>>>>>> 7daf1bd8
 
   if (MPI::num_processes(mpi_comm) == 1)
   {
