--- conflicted
+++ resolved
@@ -546,19 +546,11 @@
       // Sanity check
       if (I < local_range0[0] or I >= (la_index_t)(bs0 * local_range0[1]))
       {
-<<<<<<< HEAD
-        log::dolfin_error(
-            "SparsityPattern.cpp", "apply changes to sparsity pattern",
-            "Received illegal sparsity pattern entry for row/column "
-            "%d, not in range [%d, %d]",
-            I, local_range0[0], local_range0[1]);
-=======
         throw std::runtime_error(
             "Received illegal sparsity pattern entry for row/column "
             + std::to_string(I) + ", not in range ["
             + std::to_string(local_range0[0]) + ", "
             + std::to_string(local_range0[1]) + "]");
->>>>>>> cb344bc3
       }
 
       // Get local I index
