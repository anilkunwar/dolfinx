// Copyright (C) 2017 Chris Richardson and Garth N. Wells
//
// This file is part of DOLFIN (https://www.fenicsproject.org)
//
// SPDX-License-Identifier:    LGPL-3.0-or-later

#include <Eigen/Dense>
#include <iostream>
#include <memory>
#include <pybind11/cast.h>
#include <pybind11/eigen.h>
#include <pybind11/numpy.h>
#include <pybind11/pybind11.h>
#include <pybind11/pytypes.h>
#include <pybind11/stl.h>

#include <string>

#ifdef HAS_PYBIND11_PETSC4PY
#include <petsc4py/petsc4py.h>
#endif

#include "casters.h"
#include <dolfin/fem/Assembler.h>
#include <dolfin/fem/CoordinateMapping.h>
#include <dolfin/fem/DirichletBC.h>
#include <dolfin/fem/DiscreteOperators.h>
#include <dolfin/fem/DofMap.h>
#include <dolfin/fem/FiniteElement.h>
#include <dolfin/fem/Form.h>
#include <dolfin/fem/NonlinearVariationalProblem.h>
#include <dolfin/fem/PETScDMCollection.h>
#include <dolfin/fem/SparsityPatternBuilder.h>
#include <dolfin/fem/SystemAssembler.h>
#include <dolfin/fem/utils.h>
#include <dolfin/function/Function.h>
#include <dolfin/function/FunctionSpace.h>
#include <dolfin/function/GenericFunction.h>
#include <dolfin/la/PETScMatrix.h>
#include <dolfin/la/PETScVector.h>
#include <dolfin/la/SparsityPattern.h>
#include <dolfin/mesh/Mesh.h>
#include <dolfin/mesh/SubDomain.h>
#include <ufc.h>

namespace py = pybind11;

namespace dolfin_wrappers
{
void fem(py::module& m)
{
  // UFC objects
  py::class_<ufc_finite_element, std::shared_ptr<ufc_finite_element>>(
      m, "ufc_finite_element", "UFC finite element object");
  py::class_<ufc_dofmap, std::shared_ptr<ufc_dofmap>>(m, "ufc_dofmap",
                                                      "UFC dofmap object");
  py::class_<ufc_form, std::shared_ptr<ufc_form>>(m, "ufc_form",
                                                  "UFC form object");
  py::class_<ufc_coordinate_mapping, std::shared_ptr<ufc_coordinate_mapping>>(
      m, "ufc_coordinate_mapping", "UFC coordinate_mapping object");

  // Function to convert pointers (from JIT usually) to UFC objects
  m.def("make_ufc_finite_element",
        [](std::uintptr_t e) {
          ufc_finite_element* p = reinterpret_cast<ufc_finite_element*>(e);
          return std::shared_ptr<const ufc_finite_element>(p);
        },
        "Create a ufc_finite_element object from a pointer.");

  m.def("make_ufc_dofmap",
        [](std::uintptr_t e) {
          ufc_dofmap* p = reinterpret_cast<ufc_dofmap*>(e);
          return std::shared_ptr<const ufc_dofmap>(p);
        },
        "Create a ufc_dofmap object from a pointer.");

  m.def("make_ufc_form",
        [](std::uintptr_t e) {
          ufc_form* p = reinterpret_cast<ufc_form*>(e);
          return std::shared_ptr<const ufc_form>(p);
        },
        "Create a ufc_form object from a pointer.");

  m.def("make_ufc_coordinate_mapping",
        [](std::uintptr_t e) {
          ufc_coordinate_mapping* p
              = reinterpret_cast<ufc_coordinate_mapping*>(e);
          return std::shared_ptr<const ufc_coordinate_mapping>(p);
        },
        "Create a ufc_coordinate_mapping object from a pointer.");

  // dolfin::fem::FiniteElement
  py::class_<dolfin::fem::FiniteElement,
             std::shared_ptr<dolfin::fem::FiniteElement>>(
      m, "FiniteElement", "DOLFIN FiniteElement object")
      .def(py::init<std::shared_ptr<const ufc_finite_element>>())
      .def("num_sub_elements", &dolfin::fem::FiniteElement::num_sub_elements)
      // TODO: Update for change to Eigen::Tensor
      //   .def("tabulate_dof_coordinates",
      //        [](const dolfin::fem::FiniteElement &self,
      //           const dolfin::mesh::Cell &cell) {
      //          // Get cell vertex coordinates
      //          std::vector<double> coordinate_dofs;
      //          cell.get_coordinate_dofs(coordinate_dofs);

      //          // Tabulate the coordinates
      //          boost::multi_array<double, 2> _dof_coords;
      //          self.tabulate_dof_coordinates(_dof_coords, coordinate_dofs,
      //          cell);

      //          // Copy data and return
      //          typedef Eigen::Array<double, Eigen::Dynamic, Eigen::Dynamic,
      //                               Eigen::RowMajor>
      //              EigenArray;
      //          EigenArray dof_coords = Eigen::Map<EigenArray>(
      //              _dof_coords.data(), _dof_coords.shape()[0],
      //              _dof_coords.shape()[1]);
      //          return dof_coords;
      //        },
      //        "Tabulate coordinates of dofs on cell")
      .def("space_dimension", &dolfin::fem::FiniteElement::space_dimension)
      .def("topological_dimension",
           &dolfin::fem::FiniteElement::topological_dimension)
      .def("value_dimension", &dolfin::fem::FiniteElement::value_dimension)
      .def("signature", &dolfin::fem::FiniteElement::signature);

  // dolfin::fem::GenericDofMap
  py::class_<dolfin::fem::GenericDofMap,
             std::shared_ptr<dolfin::fem::GenericDofMap>,
             dolfin::common::Variable>(m, "GenericDofMap",
                                       "DOLFIN DofMap object")
      .def("global_dimension", &dolfin::fem::GenericDofMap::global_dimension,
           "The dimension of the global finite element function space")
      .def("index_map", &dolfin::fem::GenericDofMap::index_map)
      .def("neighbours", &dolfin::fem::GenericDofMap::neighbours)
      .def("off_process_owner", &dolfin::fem::GenericDofMap::off_process_owner)
      .def("shared_nodes", &dolfin::fem::GenericDofMap::shared_nodes)
      .def("cell_dofs", &dolfin::fem::GenericDofMap::cell_dofs)
      .def("dofs", (std::vector<dolfin::la_index_t>(
                       dolfin::fem::GenericDofMap::*)() const)
                       & dolfin::fem::GenericDofMap::dofs)
      .def("dofs",
           (std::vector<dolfin::la_index_t>(dolfin::fem::GenericDofMap::*)(
               const dolfin::mesh::Mesh&, std::size_t) const)
               & dolfin::fem::GenericDofMap::dofs)
      .def("entity_dofs",
           (std::vector<dolfin::la_index_t>(dolfin::fem::GenericDofMap::*)(
               const dolfin::mesh::Mesh&, std::size_t) const)
               & dolfin::fem::GenericDofMap::entity_dofs)
      .def("entity_dofs",
           (std::vector<dolfin::la_index_t>(dolfin::fem::GenericDofMap::*)(
               const dolfin::mesh::Mesh&, std::size_t,
               const std::vector<std::size_t>&) const)
               & dolfin::fem::GenericDofMap::entity_dofs)
      .def("num_entity_dofs", &dolfin::fem::GenericDofMap::num_entity_dofs)
      .def("tabulate_local_to_global_dofs",
           &dolfin::fem::GenericDofMap::tabulate_local_to_global_dofs)
      .def("tabulate_entity_dofs",
           [](const dolfin::fem::GenericDofMap& instance,
              std::size_t entity_dim, std::size_t cell_entity_index) {
             std::vector<int> dofs(instance.num_entity_dofs(entity_dim));
             instance.tabulate_entity_dofs(dofs, entity_dim, cell_entity_index);
             return py::array_t<int>(dofs.size(), dofs.data());
           })
      .def("block_size", &dolfin::fem::GenericDofMap::block_size)
      .def("tabulate_local_to_global_dofs",
           [](const dolfin::fem::GenericDofMap& instance) {
             std::vector<std::size_t> dofs
                 = instance.tabulate_local_to_global_dofs();
             return py::array_t<std::size_t>(dofs.size(), dofs.data());
           })
      .def("set", &dolfin::fem::GenericDofMap::set);

  // dolfin::fem::DofMap
  py::class_<dolfin::fem::DofMap, std::shared_ptr<dolfin::fem::DofMap>,
             dolfin::fem::GenericDofMap>(m, "DofMap", "DofMap object")
      .def(py::init<std::shared_ptr<const ufc_dofmap>,
                    const dolfin::mesh::Mesh&>())
      .def("ownership_range", &dolfin::fem::DofMap::ownership_range)
      .def("cell_dofs", &dolfin::fem::DofMap::cell_dofs);

  py::class_<dolfin::fem::CoordinateMapping,
             std::shared_ptr<dolfin::fem::CoordinateMapping>>(
      m, "CoordinateMapping", "Coordinate mapping object")
      .def(py::init<std::shared_ptr<const ufc_coordinate_mapping>>());

  // dolfin::fem::SparsityPatternBuilder
  py::class_<dolfin::fem::SparsityPatternBuilder>(m, "SparsityPatternBuilder")
      .def_static(
          "build",
          [](const MPICommWrapper comm, const dolfin::mesh::Mesh& mesh,
             const std::array<const dolfin::fem::GenericDofMap*, 2> dofmaps,
             bool cells, bool interior_facets, bool exterior_facets,
             bool vertices, bool diagonal, bool finalize) {
            return dolfin::fem::SparsityPatternBuilder::build(
                comm.get(), mesh, dofmaps, cells, interior_facets,
                exterior_facets, vertices, diagonal, finalize);
          },
          py::arg("mpi_comm"), py::arg("mesh"), py::arg("dofmaps"),
          py::arg("cells"), py::arg("interior_facets"),
          py::arg("exterior_facets"), py::arg("vertices"), py::arg("diagonal"),
          py::arg("finalize") = true, "Create SparsityPattern from pair of dofmaps");

  // dolfin::fem::DirichletBC
  py::class_<dolfin::fem::DirichletBC,
             std::shared_ptr<dolfin::fem::DirichletBC>,
             dolfin::common::Variable>
      dirichletbc(m, "DirichletBC", "Object for representing Dirichlet (essential) boundary conditions");

  // dolfin::fem::DirichletBC  enum
  py::enum_<dolfin::fem::DirichletBC::Method>(dirichletbc, "Method")
      .value("topological", dolfin::fem::DirichletBC::Method::topological)
      .value("geometric", dolfin::fem::DirichletBC::Method::geometric)
      .value("pointwise", dolfin::fem::DirichletBC::Method::pointwise);

  dirichletbc.def(py::init<const dolfin::fem::DirichletBC&>())
      .def(py::init<std::shared_ptr<const dolfin::function::FunctionSpace>,
                    std::shared_ptr<const dolfin::function::GenericFunction>,
                    std::shared_ptr<const dolfin::mesh::SubDomain>,
                    dolfin::fem::DirichletBC::Method, bool>(),
           py::arg("V"), py::arg("g"), py::arg("sub_domain"),
           py::arg("method") = dolfin::fem::DirichletBC::Method::topological,
           py::arg("check_midpoint") = true)
      .def(py::init<
               std::shared_ptr<const dolfin::function::FunctionSpace>,
               std::shared_ptr<const dolfin::function::GenericFunction>,
               std::shared_ptr<const dolfin::mesh::MeshFunction<std::size_t>>,
               std::size_t, dolfin::fem::DirichletBC::Method>(),
           py::arg("V"), py::arg("g"), py::arg("sub_domains"),
           py::arg("sub_domain"),
           py::arg("method") = dolfin::fem::DirichletBC::Method::topological)
      .def("function_space", &dolfin::fem::DirichletBC::function_space)
      .def("homogenize", &dolfin::fem::DirichletBC::homogenize)
      .def("method", &dolfin::fem::DirichletBC::method)
      .def("get_boundary_values",
           [](const dolfin::fem::DirichletBC& instance) {
             dolfin::fem::DirichletBC::Map map;
             instance.get_boundary_values(map);
             return map;
           })
      .def("user_subdomain", &dolfin::fem::DirichletBC::user_sub_domain)
      .def("set_value", &dolfin::fem::DirichletBC::set_value)
      .def("set_value", [](dolfin::fem::DirichletBC& self, py::object value) {
        auto _u = value.attr("_cpp_object")
                      .cast<std::shared_ptr<
                          const dolfin::function::GenericFunction>>();
        self.set_value(_u);
      });

  // dolfin::fem::Assembler
<<<<<<< HEAD
  py::class_<dolfin::fem::Assembler, std::shared_ptr<dolfin::fem::Assembler>>
      assembler(
          m, "Assembler",
          "Assembler object for assembling forms into matrices and vectors");

  // dolfin::fem::Assembler::BlockType enum
  py::enum_<dolfin::fem::Assembler::BlockType>(assembler, "BlockType")
      .value("nested", dolfin::fem::Assembler::BlockType::nested)
      .value("monolithic", dolfin::fem::Assembler::BlockType::monolithic);

  // dolfin::fem::Assembler
  assembler
=======
  py::class_<dolfin::fem::Assembler, std::shared_ptr<dolfin::fem::Assembler>>(
      m, "Assembler",
      "Assembler object for assembling forms into matrices and "
      "vectors")
>>>>>>> cb344bc3
      .def(py::init<
           std::vector<std::vector<std::shared_ptr<const dolfin::fem::Form>>>,
           std::vector<std::shared_ptr<const dolfin::fem::Form>>,
           std::vector<std::shared_ptr<const dolfin::fem::DirichletBC>>>())
      .def(
          "assemble",
          py::overload_cast<dolfin::la::PETScMatrix&, dolfin::la::PETScVector&>(
              &dolfin::fem::Assembler::assemble))
      .def("assemble", py::overload_cast<dolfin::la::PETScMatrix&,
                                         dolfin::fem::Assembler::BlockType>(
                           &dolfin::fem::Assembler::assemble))
      .def("assemble", py::overload_cast<dolfin::la::PETScVector&,
                                         dolfin::fem::Assembler::BlockType>(
                           &dolfin::fem::Assembler::assemble))
      .def("assemble", py::overload_cast<dolfin::la::Scalar&, const dolfin::fem::Form&>(
                &dolfin::fem::Assembler::assemble));

  // dolfin::fem::AssemblerBase
  py::class_<dolfin::fem::AssemblerBase,
             std::shared_ptr<dolfin::fem::AssemblerBase>>(m, "AssemblerBase")
      //.def("init_global_tensor",
      //&dolfin::fem::AssemblerBase::init_global_tensor)
      .def_readwrite("add_values", &dolfin::fem::AssemblerBase::add_values)
      .def_readwrite("keep_diagonal",
                     &dolfin::fem::AssemblerBase::keep_diagonal)
      .def_readwrite("finalize_tensor",
                     &dolfin::fem::AssemblerBase::finalize_tensor);

  // dolfin::fem::SystemAssembler
  py::class_<dolfin::fem::SystemAssembler,
             std::shared_ptr<dolfin::fem::SystemAssembler>,
             dolfin::fem::AssemblerBase>(m, "SystemAssembler",
                                         "DOLFIN SystemAssembler object")
      .def(py::init<
           std::shared_ptr<const dolfin::fem::Form>,
           std::shared_ptr<const dolfin::fem::Form>,
           std::vector<std::shared_ptr<const dolfin::fem::DirichletBC>>>())
      .def("assemble", (void (dolfin::fem::SystemAssembler::*)(
                           dolfin::la::PETScMatrix&, dolfin::la::PETScVector&))
                           & dolfin::fem::SystemAssembler::assemble)
      .def("assemble",
           (void (dolfin::fem::SystemAssembler::*)(dolfin::la::PETScMatrix&))
               & dolfin::fem::SystemAssembler::assemble)
      .def("assemble",
           (void (dolfin::fem::SystemAssembler::*)(dolfin::la::PETScVector&))
               & dolfin::fem::SystemAssembler::assemble)
      .def("assemble", (void (dolfin::fem::SystemAssembler::*)(
                           dolfin::la::PETScMatrix&, dolfin::la::PETScVector&,
                           const dolfin::la::PETScVector&))
                           & dolfin::fem::SystemAssembler::assemble)
      .def("assemble",
           (void (dolfin::fem::SystemAssembler::*)(
               dolfin::la::PETScVector&, const dolfin::la::PETScVector&))
               & dolfin::fem::SystemAssembler::assemble);

  // dolfin::fem::DiscreteOperators
  py::class_<dolfin::fem::DiscreteOperators>(m, "DiscreteOperators")
      .def_static("build_gradient",
                  &dolfin::fem::DiscreteOperators::build_gradient)
      .def_static("build_gradient", [](py::object V0, py::object V1) {
        auto _V0
            = V0.attr("_cpp_object").cast<dolfin::function::FunctionSpace*>();
        auto _V1
            = V1.attr("_cpp_object").cast<dolfin::function::FunctionSpace*>();
        return dolfin::fem::DiscreteOperators::build_gradient(*_V0, *_V1);
      });

  // dolfin::fem::Form
  py::class_<dolfin::fem::Form, std::shared_ptr<dolfin::fem::Form>>(
      m, "Form", "DOLFIN Form object")
      .def(py::init<std::shared_ptr<const ufc_form>,
                    std::vector<std::shared_ptr<
                        const dolfin::function::FunctionSpace>>>())
      .def("num_coefficients",
           [](const dolfin::fem::Form& self) { return self.coeffs().size(); },
           "Return number of coefficients in form")
      .def("original_coefficient_position",
           &dolfin::fem::Form::original_coefficient_position)
      .def("set_coefficient",
           [](dolfin::fem::Form& self, std::size_t i,
              std::shared_ptr<const dolfin::function::GenericFunction> f) {
             self.coeffs().set(i, f);
           })
      .def("set_mesh", &dolfin::fem::Form::set_mesh)
      .def("set_cell_domains", &dolfin::fem::Form::set_cell_domains)
      .def("set_exterior_facet_domains",
           &dolfin::fem::Form::set_exterior_facet_domains)
      .def("set_interior_facet_domains",
           &dolfin::fem::Form::set_interior_facet_domains)
      .def("set_vertex_domains", &dolfin::fem::Form::set_vertex_domains)
      .def("rank", &dolfin::fem::Form::rank)
      .def("mesh", &dolfin::fem::Form::mesh)
      .def("coordinate_mapping", &dolfin::fem::Form::coordinate_mapping);

  // dolfin::fem::NonlinearVariationalProblem
  py::class_<dolfin::fem::NonlinearVariationalProblem,
             std::shared_ptr<dolfin::fem::NonlinearVariationalProblem>>(
      m, "NonlinearVariationalProblem")
      .def(
          py::init<std::shared_ptr<const dolfin::fem::Form>,
                   std::shared_ptr<dolfin::function::Function>,
                   std::vector<std::shared_ptr<const dolfin::fem::DirichletBC>>,
                   std::shared_ptr<const dolfin::fem::Form>>())
      // FIXME: is there a better way to handle the casting
      .def("set_bounds",
           (void (dolfin::fem::NonlinearVariationalProblem::*)(
               std::shared_ptr<const dolfin::la::PETScVector>,
               std::shared_ptr<const dolfin::la::PETScVector>))
               & dolfin::fem::NonlinearVariationalProblem::set_bounds)
      .def("set_bounds",
           (void (dolfin::fem::NonlinearVariationalProblem::*)(
               const dolfin::function::Function&,
               const dolfin::function::Function&))
               & dolfin::fem::NonlinearVariationalProblem::set_bounds)
      .def("set_bounds", [](dolfin::fem::NonlinearVariationalProblem& self,
                            py::object lb, py::object ub) {
        auto& _lb = lb.attr("_cpp_object").cast<dolfin::function::Function&>();
        auto& _ub = ub.attr("_cpp_object").cast<dolfin::function::Function&>();
        self.set_bounds(_lb, _ub);
      });

#ifdef HAS_PETSC
  // dolfin::fem::PETScDMCollection
  py::class_<dolfin::fem::PETScDMCollection,
             std::shared_ptr<dolfin::fem::PETScDMCollection>>(
      m, "PETScDMCollection")
      .def(py::init<std::vector<
               std::shared_ptr<const dolfin::function::FunctionSpace>>>())
      .def(py::init([](py::list V) {
        std::vector<std::shared_ptr<const dolfin::function::FunctionSpace>> _V;
        for (auto space : V)
        {
          auto _space = space.attr("_cpp_object")
                            .cast<std::shared_ptr<
                                const dolfin::function::FunctionSpace>>();
          _V.push_back(_space);
        }
        return dolfin::fem::PETScDMCollection(_V);
      }))
      .def_static("create_transfer_matrix",
                  &dolfin::fem::PETScDMCollection::create_transfer_matrix)
      .def_static(
          "create_transfer_matrix",
          [](py::object V_coarse, py::object V_fine) {
            auto _V0 = V_coarse.attr("_cpp_object")
                           .cast<dolfin::function::FunctionSpace*>();
            auto _V1 = V_fine.attr("_cpp_object")
                           .cast<dolfin::function::FunctionSpace*>();
            return dolfin::fem::PETScDMCollection::create_transfer_matrix(*_V0,
                                                                          *_V1);
          })
      .def("check_ref_count", &dolfin::fem::PETScDMCollection::check_ref_count)
      .def("get_dm", &dolfin::fem::PETScDMCollection::get_dm);
#endif

  // FEM utils free functions
  // m.def("create_mesh", dolfin::fem::create_mesh);
  // m.def("create_mesh", [](const py::object u) {
  //  auto _u =
  //  u.attr("_cpp_object").cast<dolfin::function::Function*>();
  //  return dolfin::fem::create_mesh(*_u);
  //});

  // m.def("set_coordinates", &dolfin::fem::set_coordinates);
  // m.def("set_coordinates", [](dolfin::mesh::MeshGeometry
  // &geometry,
  //                             const py::object u) {
  //   auto _u = u.attr("_cpp_object").cast<const
  //   dolfin::function::Function
  //   *>(); dolfin::fem::set_coordinates(geometry, *_u);
  // });

  // m.def("get_coordinates", &dolfin::fem::get_coordinates);
  // m.def("get_coordinates",
  //       [](py::object u, const dolfin::mesh::MeshGeometry
  //       &geometry) {
  //         auto _u =
  //         u.attr("_cpp_object").cast<dolfin::function::Function
  //         *>(); return dolfin::fem::get_coordinates(*_u,
  //         geometry);
  //       });

  m.def("vertex_to_dof_map", [](const dolfin::function::FunctionSpace& V) {
    const auto _v2d = dolfin::fem::vertex_to_dof_map(V);
    return py::array_t<dolfin::la_index_t>(_v2d.size(), _v2d.data());
  });

  m.def("vertex_to_dof_map", [](py::object V) {
    auto _V = V.attr("_cpp_object").cast<dolfin::function::FunctionSpace*>();
    const auto _v2d = dolfin::fem::vertex_to_dof_map(*_V);
    return py::array_t<dolfin::la_index_t>(_v2d.size(), _v2d.data());
  });
  m.def("dof_to_vertex_map", &dolfin::fem::dof_to_vertex_map);
  m.def("dof_to_vertex_map", [](py::object V) {
    auto _V = V.attr("_cpp_object").cast<dolfin::function::FunctionSpace*>();
    const auto _d2v = dolfin::fem::dof_to_vertex_map(*_V);
    return py::array_t<std::size_t>(_d2v.size(), _d2v.data());
  });
}
} // namespace dolfin_wrappers<|MERGE_RESOLUTION|>--- conflicted
+++ resolved
@@ -248,7 +248,6 @@
       });
 
   // dolfin::fem::Assembler
-<<<<<<< HEAD
   py::class_<dolfin::fem::Assembler, std::shared_ptr<dolfin::fem::Assembler>>
       assembler(
           m, "Assembler",
@@ -261,12 +260,6 @@
 
   // dolfin::fem::Assembler
   assembler
-=======
-  py::class_<dolfin::fem::Assembler, std::shared_ptr<dolfin::fem::Assembler>>(
-      m, "Assembler",
-      "Assembler object for assembling forms into matrices and "
-      "vectors")
->>>>>>> cb344bc3
       .def(py::init<
            std::vector<std::vector<std::shared_ptr<const dolfin::fem::Form>>>,
            std::vector<std::shared_ptr<const dolfin::fem::Form>>,
