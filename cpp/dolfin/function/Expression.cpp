// Copyright (C) 2009-2011 Anders Logg
//
// This file is part of DOLFIN (https://www.fenicsproject.org)
//
// SPDX-License-Identifier:    LGPL-3.0-or-later

#include "Expression.h"
#include <dolfin/fem/CoordinateMapping.h>
#include <dolfin/fem/FiniteElement.h>
#include <dolfin/log/log.h>
#include <dolfin/mesh/Cell.h>
#include <dolfin/mesh/Mesh.h>
#include <dolfin/mesh/MeshIterator.h>
#include <dolfin/mesh/Vertex.h>

using namespace dolfin;
using namespace dolfin::function;

//-----------------------------------------------------------------------------
Expression::Expression(std::vector<std::size_t> value_shape)
    : _value_shape(value_shape)
{
  // Do nothing
}
//-----------------------------------------------------------------------------
Expression::Expression(
    std::vector<std::size_t> value_shape,
    std::function<void(double*, const double*, int, int, int)> eval)
    : _value_shape(value_shape), _eval(eval)
{
  // Do nothing
}
//-----------------------------------------------------------------------------
Expression::Expression(const Expression& expression)
    : _value_shape(expression._value_shape)
{
  // Do nothing
}
//-----------------------------------------------------------------------------
Expression::~Expression()
{
  // Do nothing
}
//-----------------------------------------------------------------------------
void Expression::eval(Eigen::Ref<Eigen::Array<PetscScalar, Eigen::Dynamic,
                                              Eigen::Dynamic, Eigen::RowMajor>>
                          values,
                      Eigen::Ref<const EigenRowArrayXXd> x,
                      const mesh::Cell& cell) const
{
  // Redirect to simple eval
  eval(values, x);
}
//-----------------------------------------------------------------------------
void Expression::eval(Eigen::Ref<Eigen::Array<PetscScalar, Eigen::Dynamic,
                                              Eigen::Dynamic, Eigen::RowMajor>>
                          values,
                      Eigen::Ref<const EigenRowArrayXXd> x) const
{
<<<<<<< HEAD
  if (_eval)
  {
    assert(x.rows() == values.rows());
    _eval(values.data(), x.data(), x.rows(), x.cols(), values.cols());
  }
  else
  {
    log::dolfin_error("Expression.cpp", "evaluate expression",
                      "Missing eval() function (must be overloaded)");
  }
=======
  throw std::runtime_error("Missing eval() function (must be overloaded)");
>>>>>>> 29312777
}
//-----------------------------------------------------------------------------
std::size_t Expression::value_rank() const { return _value_shape.size(); }
//-----------------------------------------------------------------------------
std::size_t Expression::value_dimension(std::size_t i) const
{
  if (i >= _value_shape.size())
  {
    log::dolfin_error(
        "Expression.cpp", "evaluate expression",
        "Illegal axis %d for value dimension for value of rank %d", i,
        _value_shape.size());
  }
  return _value_shape[i];
}
//-----------------------------------------------------------------------------
std::vector<std::size_t> Expression::value_shape() const
{
  return _value_shape;
}
//-----------------------------------------------------------------------------
void Expression::set_property(std::string name, PetscScalar value)
{
  throw std::runtime_error(
      "Expression::set_property should be overloaded in the derived class");
}
//-----------------------------------------------------------------------------
PetscScalar Expression::get_property(std::string name) const
{
  throw std::runtime_error(
      "Expression::get_property should be overloaded in the derived class");
  return 0.0;
}
//-----------------------------------------------------------------------------
void Expression::set_generic_function(std::string name,
                                      std::shared_ptr<GenericFunction>)
{
  throw std::runtime_error("Expression::set_generic_function should be "
                           "overloaded in the derived class");
}
//-----------------------------------------------------------------------------
std::shared_ptr<GenericFunction>
Expression::get_generic_function(std::string name) const
{
  throw std::runtime_error("Expression::get_generic_function should be "
                           "overloaded in the derived class");
  return std::shared_ptr<GenericFunction>();
}
//-----------------------------------------------------------------------------
void Expression::restrict(
    PetscScalar* w, const fem::FiniteElement& element, const mesh::Cell& cell,
    const Eigen::Ref<const EigenRowArrayXXd>& coordinate_dofs) const
{
  // Get evaluation points
  const std::size_t vs = value_size();
  const std::size_t ndofs = element.space_dimension();
  const std::size_t gdim = cell.mesh().geometry().dim();

  // FIXME: for Vector Lagrange elements (and probably Tensor too),
  // this repeats the same evaluation points "gdim" times. Should only
  // do them once, and remove the "mapping" below (which is the identity).

  // Get dof coordinates on reference element
  const EigenRowArrayXXd& X = element.dof_reference_coordinates();

  // Get coordinate mapping
  if (!cell.mesh().geometry().coord_mapping)
  {
    throw std::runtime_error(
        "CoordinateMapping has not been attached to mesh.");
  }
  const fem::CoordinateMapping& cmap = *cell.mesh().geometry().coord_mapping;

  Eigen::Array<double, Eigen::Dynamic, Eigen::Dynamic, Eigen::RowMajor>
      eval_points(ndofs, gdim);
  cmap.compute_physical_coordinates(eval_points, X, coordinate_dofs);

  // Storage for evaluation values
  Eigen::Array<PetscScalar, Eigen::Dynamic, Eigen::Dynamic, Eigen::RowMajor>
      eval_values(ndofs, vs);

  // Evaluate all points in one call
  eval(eval_values, eval_points, cell);

  // FIXME: *do not* use UFC directly
  // Apply a mapping to the reference element.
  // FIXME: not needed for Lagrange elements, eliminate.
  // See: ffc/uflacs/backends/ufc/evaluatedof.py:_change_variables()
  element.transform_values(w, eval_values, coordinate_dofs);
}
//-----------------------------------------------------------------------------
Eigen::Array<PetscScalar, Eigen::Dynamic, Eigen::Dynamic, Eigen::RowMajor>
Expression::compute_point_values(const mesh::Mesh& mesh) const
{
  // Local data for vertex values
  const std::size_t size = value_size();
  Eigen::Matrix<PetscScalar, 1, Eigen::Dynamic> local_vertex_values(size);

  // Resize vertex_values
  Eigen::Array<PetscScalar, Eigen::Dynamic, Eigen::Dynamic, Eigen::RowMajor>
      vertex_values(mesh.num_vertices(), size);

  // Iterate over cells, overwriting values when repeatedly visiting vertices
  for (auto& cell : mesh::MeshRange<mesh::Cell>(mesh, mesh::MeshRangeType::ALL))
  {
    // Iterate over cell vertices
    for (auto& vertex : mesh::EntityRange<mesh::Vertex>(cell))
    {
      // Wrap coordinate data
      const Eigen::Ref<const Eigen::VectorXd> x = vertex.x();

      // Evaluate at vertex
      eval(local_vertex_values, x);

      // Copy to array
      vertex_values.row(vertex.index()) = local_vertex_values;
    }
  }

  return vertex_values;
}
//-----------------------------------------------------------------------------
std::shared_ptr<const FunctionSpace> Expression::function_space() const
{
  return std::shared_ptr<const FunctionSpace>();
}
//-----------------------------------------------------------------------------<|MERGE_RESOLUTION|>--- conflicted
+++ resolved
@@ -57,7 +57,6 @@
                           values,
                       Eigen::Ref<const EigenRowArrayXXd> x) const
 {
-<<<<<<< HEAD
   if (_eval)
   {
     assert(x.rows() == values.rows());
@@ -68,9 +67,6 @@
     log::dolfin_error("Expression.cpp", "evaluate expression",
                       "Missing eval() function (must be overloaded)");
   }
-=======
-  throw std::runtime_error("Missing eval() function (must be overloaded)");
->>>>>>> 29312777
 }
 //-----------------------------------------------------------------------------
 std::size_t Expression::value_rank() const { return _value_shape.size(); }
