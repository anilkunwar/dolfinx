--- conflicted
+++ resolved
@@ -484,19 +484,12 @@
 
   // Initialise row and column indices and values of the transfer
   // matrix
-<<<<<<< HEAD
-  std::vector<std::vector<dolfin::la_index_t>> col_indices(
-      m_owned, std::vector<dolfin::la_index_t>(eldim));
-  std::vector<std::vector<PetscScalar>> values(m_owned,
-                                               std::vector<PetscScalar>(eldim));
-  std::vector<PetscScalar> temp_values(eldim * data_size);
-=======
   Eigen::Array<dolfin::la_index_t, Eigen::Dynamic, Eigen::Dynamic,
                Eigen::RowMajor>
       col_indices(m_owned, eldim);
-  EigenRowArrayXXd values(m_owned, eldim);
+  Eigen::Array<PetscScalar, Eigen::Dynamic, Eigen::Dynamic, Eigen::RowMajor>
+      values(m_owned, eldim);
   Eigen::Tensor<double, 3, Eigen::RowMajor> temp_values(1, eldim, data_size);
->>>>>>> 667d7389
 
   // Initialise global sparsity pattern: record on-process and
   // off-process dependencies of fine dofs
