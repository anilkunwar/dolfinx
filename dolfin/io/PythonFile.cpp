// Copyright (C) 2003-2005 Johan Hoffman and Anders Logg.
// Licensed under the GNU LGPL Version 2.1.
//
// Modified by Garth N. Wells 2005, 2010.
// Modified by Rolv E. Bredesen 2008.
// Modified by Benjamin Kehlet 2009.

// First added:  2003-05-06
// Last changed: 2010-09-03

#include <fstream>
#include <iostream>
#include <iomanip>

#include <dolfin/log/dolfin_log.h>
#include <dolfin/la/GenericVector.h>
#include <dolfin/la/GenericMatrix.h>
#include <dolfin/mesh/Mesh.h>
#include <dolfin/function/Function.h>
#include <dolfin/ode/Sample.h>
#include "PythonFile.h"

using namespace dolfin;

//-----------------------------------------------------------------------------
PythonFile::PythonFile(const std::string filename) : GenericFile(filename)
{
  type = "Python";

  std::string prefix = filename.substr(0, filename.rfind("."));
  filename_t = prefix + "_t.data";
  filename_u = prefix + "_u.data";
  filename_k = prefix + "_k.data";
  filename_r = prefix + "_r.data";
}
//-----------------------------------------------------------------------------
PythonFile::~PythonFile()
{
  // Do nothing
}
//-----------------------------------------------------------------------------
void PythonFile::operator<<(const Sample& sample)
{
  // First time
  if ( counter2 == 0 )
  {
    std::ofstream fp(filename.c_str());
    if (!fp.is_open())
      error("Unable to open file %s", filename.c_str());

    fp << "from numpy import fromfile" << std::endl << std::endl;
    fp << "t = fromfile('" << filename_t << "', sep=' ')" << std::endl;
    fp << "u = fromfile('" << filename_u << "', sep=' ')" << std::endl;
    fp << "k = fromfile('" << filename_k << "', sep=' ')" << std::endl;
    fp << "r = fromfile('" << filename_r << "', sep=' ')" << std::endl;
    fp << std::endl;
    fp << "u.shape = len(u) //" << sample.size() << ", " << sample.size() << std::endl;
    fp << "k.shape = len(k) //" << sample.size() << ", " << sample.size() << std::endl;
    fp << "r.shape = len(r) //" << sample.size() << ", " << sample.size() << std::endl;
    fp << std::endl;
    fp.close();
  }

  //sub files filemode:  append unless this is the first sample
  std::ios_base::openmode filemode = (counter2 == 0 ?
				        std::ios_base::out :
				        std::ios_base::out| std::ios_base::app);

  //get precision
  int prec = real_decimal_prec();

  // Open sub files
  std::ofstream fp_t(filename_t.c_str(), filemode);
  if (!fp_t.is_open())
    error("Unable to open file %s", filename_t.c_str());

  std::ofstream fp_u(filename_u.c_str(), filemode);
  if (!fp_u.is_open())
    error("Unable to open file %s", filename_u.c_str());

  std::ofstream fp_k(filename_k.c_str(), filemode);
  if (!fp_k.is_open())
    error("Unable to open file %s", filename_k.c_str());

  std::ofstream fp_r(filename_r.c_str(), filemode);
  if (!fp_r.is_open())
    error("Unable to open file %s", filename_r.c_str());

  // Save time
  fp_t << std::setprecision(prec) << sample.t() << std::endl;

  // Save solution
  for (uint i = 0; i < sample.size(); i++)
    fp_u << std::setprecision(prec) << sample.u(i) << " ";
  fp_u << std::endl;

  // Save time steps
  for (uint i = 0; i < sample.size(); i++)
    fp_k << std::setprecision(prec) << sample.k(i) << " ";
  fp_k << std::endl;

  // Save residuals
  for (uint i = 0; i < sample.size(); i++)
    fp_r << std::setprecision(prec) << sample.r(i) << " ";
  fp_r << std::endl;

  // Increase frame counter
  counter2++;
}
//-----------------------------------------------------------------------------
<<<<<<< HEAD
void PythonFile::operator<<(const std::tr1::tuple<uint, real, real*>& sample)
{
  const uint& n = std::tr1::get<0>(sample);
  const real& t = std::tr1::get<1>(sample);
  const real* u = std::tr1::get<2>(sample);
=======
void PythonFile::operator<<(const std::pair<real, RealArrayRef> sample)
{  
  const real& t      = sample.first;
  const RealArray& u = sample.second;
>>>>>>> 1326f7ab

  // First time
  if ( counter2 == 0 )
  {
    std::ofstream fp(filename.c_str());
    if (!fp.is_open())
      error("Unable to open file %s", filename.c_str());

    fp << "from numpy import fromfile" << std::endl << std::endl;
    fp << "t = fromfile('" << filename_t << "', sep=' ')" << std::endl;
    fp << "u = fromfile('" << filename_u << "', sep=' ')" << std::endl;
    fp << std::endl;
    fp << "u.shape = len(u) //" << u.size() << ", " << u.size() << std::endl;
    fp << std::endl;
    fp.close();
  }

  // Sub files filemode:  append unless this is the first sample
  std::ios_base::openmode filemode = (counter2 == 0 ?
				      std::ios_base::out :
				      std::ios_base::out| std::ios_base::app);

  // Get precision
  const int prec = real_decimal_prec();

  // Open sub files
  std::ofstream fp_t(filename_t.c_str(), filemode);
  if (!fp_t.is_open())
    error("Unable to open file %s", filename_t.c_str());

  std::ofstream fp_u(filename_u.c_str(), filemode);
  if (!fp_u.is_open())
    error("Unable to open file %s", filename_u.c_str());

  // Save time
  fp_t << std::setprecision(prec) << t << std::endl;

  // Save solution
  for (uint i=0; i < u.size(); ++i)
    fp_u << std::setprecision(prec) << u[i] << " ";
  fp_u << std::endl;

  counter2++;
}
//-----------------------------------------------------------------------------<|MERGE_RESOLUTION|>--- conflicted
+++ resolved
@@ -108,18 +108,10 @@
   counter2++;
 }
 //-----------------------------------------------------------------------------
-<<<<<<< HEAD
-void PythonFile::operator<<(const std::tr1::tuple<uint, real, real*>& sample)
-{
-  const uint& n = std::tr1::get<0>(sample);
-  const real& t = std::tr1::get<1>(sample);
-  const real* u = std::tr1::get<2>(sample);
-=======
 void PythonFile::operator<<(const std::pair<real, RealArrayRef> sample)
 {  
   const real& t      = sample.first;
   const RealArray& u = sample.second;
->>>>>>> 1326f7ab
 
   // First time
   if ( counter2 == 0 )
