// Copyright (C) 2012 Chris N Richardson
//
// This file is part of DOLFIN.
//
// DOLFIN is free software: you can redistribute it and/or modify
// it under the terms of the GNU Lesser General Public License as published by
// the Free Software Foundation, either version 3 of the License, or
// (at your option) any later version.
//
// DOLFIN is distributed in the hope that it will be useful,
// but WITHOUT ANY WARRANTY; without even the implied warranty of
// MERCHANTABILITY or FITNESS FOR A PARTICULAR PURPOSE. See the
// GNU Lesser General Public License for more details.
//
// You should have received a copy of the GNU Lesser General Public License
// along with DOLFIN. If not, see <http://www.gnu.org/licenses/>.
//
// Modified by Garth N. Wells, 2012

#ifdef HAS_HDF5

#include <cstdio>
#include <fstream>
#include <iostream>
#include <iomanip>
#include <boost/filesystem.hpp>
#include <boost/lexical_cast.hpp>
#include <boost/assign.hpp>
#include <boost/multi_array.hpp>
#include <boost/unordered_map.hpp>

#include <dolfin/common/constants.h>
#include <dolfin/common/MPI.h>
#include <dolfin/common/NoDeleter.h>
#include <dolfin/common/Timer.h>
#include <dolfin/fem/GenericDofMap.h>
#include <dolfin/function/Function.h>
#include <dolfin/function/FunctionSpace.h>
#include <dolfin/la/GenericVector.h>
#include <dolfin/log/log.h>
#include <dolfin/mesh/Cell.h>
#include <dolfin/mesh/LocalMeshData.h>
#include <dolfin/mesh/Mesh.h>
#include <dolfin/mesh/MeshEditor.h>
#include <dolfin/mesh/MeshPartitioning.h>
#include <dolfin/mesh/MeshEntityIterator.h>
#include <dolfin/mesh/MeshFunction.h>
#include <dolfin/mesh/MeshValueCollection.h>
#include <dolfin/mesh/Vertex.h>
#include "HDF5Attribute.h"
#include "HDF5Interface.h"
#include "HDF5Utility.h"
#include "HDF5File.h"

using namespace dolfin;

//-----------------------------------------------------------------------------
HDF5File::HDF5File(MPI_Comm comm, const std::string filename,
                   const std::string file_mode)
  : hdf5_file_open(false), hdf5_file_id(0), _mpi_comm(comm)
{
  // HDF5 chunking
  parameters.add("chunking", false);

<<<<<<< HEAD
  // Ensure directory exists 
  // Create on process zero, and force other processes to wait
=======
  // Ensure directory exists, or create on process zero
>>>>>>> 8ad6bd5c
  if (MPI::rank(_mpi_comm) == 0)
  {
    const boost::filesystem::path path(filename);
    if (path.has_parent_path()
        && !boost::filesystem::is_directory(path.parent_path()))
    {
      boost::filesystem::create_directories(path.parent_path());
      if (!boost::filesystem::is_directory(path.parent_path()))
      {
        dolfin_error("HDF5File.cpp",
                     "open file",
                     "Could not create directory \"%s\"",
                     path.parent_path().string().c_str());
      }
    }
  }
<<<<<<< HEAD
  MPI::barrier(_mpi_comm);
=======

  // If more than one process, wait here for process zero to
  // have created directory
  if (MPI::size(_mpi_comm) > 1)
    MPI::barrier(_mpi_comm);
>>>>>>> 8ad6bd5c

  // Open HDF5 file
  const bool mpi_io = MPI::size(_mpi_comm) > 1 ? true : false;
  hdf5_file_id = HDF5Interface::open_file(_mpi_comm, filename, file_mode,
                                          mpi_io);
  hdf5_file_open = true;
}
//-----------------------------------------------------------------------------
HDF5File::~HDF5File()
{
  close();
}
//-----------------------------------------------------------------------------
void HDF5File::close()
{
  // Close HDF5 file
  if (hdf5_file_open)
    HDF5Interface::close_file(hdf5_file_id);
}
//-----------------------------------------------------------------------------
void HDF5File::flush()
{
  dolfin_assert(hdf5_file_open);
  HDF5Interface::flush_file(hdf5_file_id);
}
//-----------------------------------------------------------------------------
void HDF5File::write(const std::vector<Point>& points,
                     const std::string dataset_name)
{
  dolfin_assert(points.size() > 0);
  dolfin_assert(hdf5_file_open);

  // Get number of points (global)
  std::size_t num_points_global = MPI::sum(_mpi_comm, points.size());

  // Data set name
  const std::string coord_dataset =  dataset_name + "/coordinates";

  // Pack data
  const std::size_t n = points.size();
  std::vector<double> x(3*n);
  for (std::size_t i = 0; i< n; ++i)
    for (std::size_t j = 0; j < 3; ++j)
      x[3*i + j] = points[i][j];

  // Write data to file
  //  const bool chunking = parameters["chunking"];
  std::vector<std::size_t> global_size(2);
  global_size[0] = num_points_global;
  global_size[1] = 3;

  const bool mpi_io = MPI::size(_mpi_comm) > 1 ? true : false;
  write_data(coord_dataset, x, global_size, mpi_io);
}
//-----------------------------------------------------------------------------
void HDF5File::write(const std::vector<double>& values,
                     const std::string dataset_name)
{
  std::vector<std::size_t> global_size(1, MPI::sum(_mpi_comm, values.size()));
  const bool mpi_io = MPI::size(_mpi_comm) > 1 ? true : false;
  write_data(dataset_name, values, global_size, mpi_io);
}
//-----------------------------------------------------------------------------
void HDF5File::write(const GenericVector& x, const std::string dataset_name)
{
  dolfin_assert(x.size() > 0);
  dolfin_assert(hdf5_file_open);

  // Get all local data
  std::vector<double> local_data;
  x.get_local(local_data);

  // Write data to file
  std::pair<std::size_t, std::size_t> local_range = x.local_range();
  const bool chunking = parameters["chunking"];
  const std::vector<std::size_t> global_size(1, x.size());
  const bool mpi_io = MPI::size(_mpi_comm) > 1 ? true : false;
  HDF5Interface::write_dataset(hdf5_file_id, dataset_name, local_data,
                               local_range, global_size, mpi_io, chunking);

  // Add partitioning attribute to dataset
  std::vector<std::size_t> partitions;
  std::vector<std::size_t> local_range_first(1, local_range.first);
  MPI::gather(_mpi_comm, local_range_first, partitions);
  MPI::broadcast(_mpi_comm, partitions);

  HDF5Interface::add_attribute(hdf5_file_id, dataset_name, "partition",
                               partitions);
}
//-----------------------------------------------------------------------------
void HDF5File::read(GenericVector& x, const std::string dataset_name,
                    const bool use_partition_from_file) const
{
  dolfin_assert(hdf5_file_open);

  // Check for data set exists
  if (!HDF5Interface::has_dataset(hdf5_file_id, dataset_name))
    error("Data set with name \"%s\" does not exist", dataset_name.c_str());

  // Get dataset rank
  const std::size_t rank = HDF5Interface::dataset_rank(hdf5_file_id,
                                                       dataset_name);
  dolfin_assert(rank == 1);

  // Get global dataset size
  const std::vector<std::size_t> data_size
      = HDF5Interface::get_dataset_size(hdf5_file_id, dataset_name);

  // Check that rank is 1
  dolfin_assert(data_size.size() == 1);

  // Check input vector, and re-size if not already sized
  if (x.empty())
  {
    // Intialize vector
    if (use_partition_from_file)
    {
      // Get partition from file
      std::vector<std::size_t> partitions;
      HDF5Interface::get_attribute(hdf5_file_id, dataset_name, "partition",
                                   partitions);

      // Check that number of MPI processes matches partitioning
      if (MPI::size(_mpi_comm) != partitions.size())
      {
        dolfin_error("HDF5File.cpp",
                     "read vector from file",
                     "Different number of processes used when writing. Cannot restore partitioning");
      }

      // Add global size at end of partition vectors
      partitions.push_back(data_size[0]);

      // Initialise vector
      const std::size_t process_num = MPI::rank(_mpi_comm);
      const std::pair<std::size_t, std::size_t>
        local_range(partitions[process_num], partitions[process_num + 1]);
      x.init(_mpi_comm, local_range);
    }
    else
      x.init(_mpi_comm, data_size[0]);
  }
  else if (x.size() != data_size[0])
  {
    dolfin_error("HDF5File.cpp",
                 "read vector from file",
                 "Size mis-match between vector in file and input vector");
  }

  // Get local range
  const std::pair<std::size_t, std::size_t> local_range = x.local_range();

  // Read data from file
  std::vector<double> data;
  HDF5Interface::read_dataset(hdf5_file_id, dataset_name, local_range, data);

  // Set data
  x.set_local(data);
  x.apply("insert");
}
//-----------------------------------------------------------------------------
void HDF5File::write(const Mesh& mesh, const std::string name)
{
  write(mesh, mesh.topology().dim(), name);
}
//-----------------------------------------------------------------------------
void HDF5File::write(const Mesh& mesh, std::size_t cell_dim,
                     const std::string name)
{
  Timer t0("HDF5: write mesh to file");

  dolfin_assert(hdf5_file_open);

  // ---------- Vertices (coordinates)
  {
    // Write vertex data to HDF5 file
    const std::string coord_dataset =  name + "/coordinates";

    // Copy coordinates and indices and remove off-process values
    const std::size_t gdim = mesh.geometry().dim();
    const std::vector<double> vertex_coords
      = HDF5Utility::reorder_vertices_by_global_indices(mesh);

    // Write coordinates out from each process
    std::vector<std::size_t> global_size(2);
    global_size[0] = MPI::sum(_mpi_comm, vertex_coords.size()/gdim);
    global_size[1] = gdim;
    dolfin_assert(global_size[0] == mesh.size_global(0));
    const bool mpi_io = MPI::size(_mpi_comm) > 1 ? true : false;
    write_data(coord_dataset, vertex_coords, global_size, mpi_io);
  }

  // ---------- Topology
  {
    std::vector<std::size_t> topological_data;
    topological_data.reserve(mesh.num_entities(cell_dim)*(cell_dim + 1));

    if (cell_dim == mesh.topology().dim() || MPI::size(_mpi_comm) == 1)
    {
      // Usual case, with cell output, and/or none shared with another
      // process.
      // Get/build topology data
      for (MeshEntityIterator c(mesh, cell_dim); !c.end(); ++c)
        for (VertexIterator v(*c); !v.end(); ++v)
          topological_data.push_back(v->global_index());
    }
    else
    {
      // Drop duplicate topology for shared entities of less than mesh
      // dimension

      // If not already numbered, number entities of order cell_dim so
      // we can get shared_entities
      DistributedMeshTools::number_entities(mesh, cell_dim);

      const std::size_t my_rank = MPI::rank(_mpi_comm);
      const std::map<unsigned int, std::set<unsigned int> >& shared_entities
        = mesh.topology().shared_entities(cell_dim);

      for (MeshEntityIterator c(mesh, cell_dim); !c.end(); ++c)
      {
        std::map<unsigned int, std::set<unsigned int> >::const_iterator
          sh = shared_entities.find(c->index());

        // If unshared, or owned locally, append to topology
        if (sh == shared_entities.end())
        {
          for (VertexIterator v(*c); !v.end(); ++v)
            topological_data.push_back(v->global_index());
        }
        else
        {
          std::set<unsigned int>::const_iterator lowest_proc
            = sh->second.begin();
          if (*lowest_proc > my_rank)
          {
            for (VertexIterator v(*c); !v.end(); ++v)
              topological_data.push_back(v->global_index());
          }
        }
      }
    }

    // Write topology data
    const std::string topology_dataset =  name + "/topology";
    std::vector<std::size_t> global_size(2);
    global_size[0] = MPI::sum(_mpi_comm,
                              topological_data.size()/(cell_dim + 1));
    global_size[1] = cell_dim + 1;
    dolfin_assert(global_size[0] == mesh.size_global(cell_dim));
    const bool mpi_io = MPI::size(_mpi_comm) > 1 ? true : false;
    write_data(topology_dataset, topological_data, global_size, mpi_io);

    // For cells, write the global cell index
    if (cell_dim == mesh.topology().dim())
    {
      const std::string cell_index_dataset = name + "/cell_indices";
      global_size.pop_back();
      const std::vector<std::size_t>& cells =
        mesh.topology().global_indices(mesh.topology().dim());
      const bool mpi_io = MPI::size(_mpi_comm) > 1 ? true : false;
      write_data(cell_index_dataset, cells, global_size, mpi_io);
    }

    // Add cell type attribute
    HDF5Interface::add_attribute(hdf5_file_id, topology_dataset, "celltype",
                    CellType::type2string((CellType::Type)cell_dim));

    // Add partitioning attribute to dataset
    std::vector<std::size_t> partitions;
    const std::size_t topology_offset
      = MPI::global_offset(_mpi_comm, topological_data.size()/(cell_dim + 1),
                           true);

    std::vector<std::size_t> topology_offset_tmp(1, topology_offset);
    MPI::gather(_mpi_comm, topology_offset_tmp, partitions);
    MPI::broadcast(_mpi_comm, partitions);
    HDF5Interface::add_attribute(hdf5_file_id, topology_dataset,
                                 "partition", partitions);
  }
}
//-----------------------------------------------------------------------------
void HDF5File::write(const MeshFunction<std::size_t>& meshfunction,
                     const std::string name)
{
  write_mesh_function(meshfunction, name);
}
//-----------------------------------------------------------------------------
void HDF5File::read(MeshFunction<std::size_t>& meshfunction,
                    const std::string name) const
{
  read_mesh_function(meshfunction, name);
}
//-----------------------------------------------------------------------------
void HDF5File::write(const MeshFunction<int>& meshfunction,
                     const std::string name)
{
  write_mesh_function(meshfunction, name);
}
//-----------------------------------------------------------------------------
void HDF5File::read(MeshFunction<int>& meshfunction,
                    const std::string name) const
{
  read_mesh_function(meshfunction, name);
}
//-----------------------------------------------------------------------------
void HDF5File::write(const MeshFunction<double>& meshfunction,
                     const std::string name)
{
  write_mesh_function(meshfunction, name);
}
//-----------------------------------------------------------------------------
void HDF5File::read(MeshFunction<double>& meshfunction,
                    const std::string name) const
{
  read_mesh_function(meshfunction, name);
}
//-----------------------------------------------------------------------------
void HDF5File::write(const MeshFunction<bool>& meshfunction,
                     const std::string name)
{
  const Mesh& mesh = *meshfunction.mesh();
  const std::size_t cell_dim = meshfunction.dim();

  // HDF5 does not support a boolean type,
  // so copy to int with values 1 and 0
  MeshFunction<int> mf(mesh, cell_dim);
  for (MeshEntityIterator cell(mesh, cell_dim); !cell.end(); ++cell)
    mf[cell->index()] = (meshfunction[cell->index()] ? 1 : 0);

  write_mesh_function(mf, name);
}
//-----------------------------------------------------------------------------
void HDF5File::read(MeshFunction<bool>& meshfunction,
                    const std::string name) const
{
  const Mesh& mesh = *meshfunction.mesh();
  const std::size_t cell_dim = meshfunction.dim();

  // HDF5 does not support bool, so use int instead
  MeshFunction<int> mf(mesh, cell_dim);
  read_mesh_function(mf, name);

  for (MeshEntityIterator cell(mesh, cell_dim); !cell.end(); ++cell)
    meshfunction[cell->index()] = (mf[cell->index()] != 0);
}
//-----------------------------------------------------------------------------
template <typename T>
void HDF5File::read_mesh_function(MeshFunction<T>& meshfunction,
                                  const std::string mesh_name) const
{
  const Mesh& mesh = *meshfunction.mesh();

  dolfin_assert(hdf5_file_open);

  const std::string topology_name = mesh_name + "/topology";

  if (!HDF5Interface::has_dataset(hdf5_file_id, topology_name))
  {
    dolfin_error("HDF5File.cpp",
                 "read topology dataset",
                 "Dataset \"%s\" not found", topology_name.c_str());
  }

  // Look for Coordinates dataset - but not used
  const std::string coordinates_name = mesh_name + "/coordinates";
  if (!HDF5Interface::has_dataset(hdf5_file_id, coordinates_name))
  {
    dolfin_error("HDF5File.cpp",
                 "read coordinates dataset",
                 "Dataset \"%s\" not found", coordinates_name.c_str());
  }

  // Look for Values dataset
  const std::string values_name = mesh_name + "/values";
  if (!HDF5Interface::has_dataset(hdf5_file_id, values_name))
  {
    dolfin_error("HDF5File.cpp",
                 "read values dataset",
                 "Dataset \"%s\" not found", values_name.c_str());
  }

  // --- Topology ---
  // Discover size of topology dataset
  const std::vector<std::size_t> topology_dim
      = HDF5Interface::get_dataset_size(hdf5_file_id, topology_name);

  // Some consistency checks

  const std::size_t num_global_cells = topology_dim[0];
  const std::size_t vert_per_cell = topology_dim[1];
  const std::size_t cell_dim = vert_per_cell - 1;

  // Initialise if called from MeshFunction constructor with filename
  // argument
  if (meshfunction.size() == 0)
    meshfunction.init(cell_dim);

  // Otherwise, pre-existing MeshFunction must have correct dimension
  if (cell_dim != meshfunction.dim())
  {
    dolfin_error("HDF5File.cpp",
                 "read meshfunction topology",
                 "Cell dimension mismatch");
  }

  // Ensure size_global(cell_dim) is set
  DistributedMeshTools::number_entities(mesh, cell_dim);

  if (num_global_cells != mesh.size_global(cell_dim))
  {
    dolfin_error("HDF5File.cpp",
                 "read meshfunction topology",
                 "Mesh dimension mismatch");
  }

  // Divide up cells ~equally between processes
  const std::pair<std::size_t, std::size_t> cell_range
    = MPI::local_range(_mpi_comm, num_global_cells);
  const std::size_t num_read_cells = cell_range.second - cell_range.first;

  // Read a block of cells
  std::vector<std::size_t> topology_data;
  topology_data.reserve(num_read_cells*vert_per_cell);
  HDF5Interface::read_dataset(hdf5_file_id, topology_name, cell_range,
                              topology_data);

  boost::multi_array_ref<std::size_t, 2>
    topology_array(topology_data.data(),
                   boost::extents[num_read_cells][vert_per_cell]);

  std::vector<T> value_data;
  value_data.reserve(num_read_cells);
  HDF5Interface::read_dataset(hdf5_file_id, values_name, cell_range,
                              value_data);

  // Now send the read data to each process on the basis of the first
  // vertex of the entity, since we do not know the global_index
  const std::size_t num_processes = MPI::size(_mpi_comm);
  const std::size_t max_vertex = mesh.size_global(0);

  std::vector<std::vector<std::size_t> > send_topology(num_processes);
  std::vector<std::vector<T> > send_values(num_processes);
  for (std::size_t i = 0; i < num_read_cells ; ++i)
  {
    std::vector<std::size_t> cell_topology(topology_array[i].begin(),
                                           topology_array[i].end());
    std::sort(cell_topology.begin(), cell_topology.end());

    // Use first vertex to decide where to send this data
    const std::size_t send_to_process
      = MPI::index_owner(_mpi_comm, cell_topology.front(), max_vertex);

    send_topology[send_to_process].insert(send_topology[send_to_process].end(),
                                          cell_topology.begin(),
                                          cell_topology.end());
    send_values[send_to_process].push_back(value_data[i]);
  }

  std::vector<std::vector<std::size_t> > receive_topology(num_processes);
  std::vector<std::vector<T> > receive_values(num_processes);
  MPI::all_to_all(_mpi_comm, send_topology, receive_topology);
  MPI::all_to_all(_mpi_comm, send_values, receive_values);

  // Generate requests for data from remote processes, based on the
  // first vertex of the MeshEntities which belong on this process
  // Send our process number, and our local index, so it can come back
  // directly to the right place
  std::vector<std::vector<std::size_t> > send_requests(num_processes);
  const std::size_t process_number = MPI::rank(_mpi_comm);
  for (MeshEntityIterator cell(mesh, cell_dim); !cell.end(); ++cell)
  {
    std::vector<std::size_t> cell_topology;
    for (VertexIterator v(*cell); !v.end(); ++v)
    {
      cell_topology.push_back(v->global_index());
    }
    std::sort(cell_topology.begin(), cell_topology.end());

    // Use first vertex to decide where to send this request
    std::size_t send_to_process = MPI::index_owner(_mpi_comm,
                                                   cell_topology.front(),
                                                   max_vertex);
    // Map to this process and local index by appending to send data
    cell_topology.push_back(cell->index());
    cell_topology.push_back(process_number);
    send_requests[send_to_process].insert(send_requests[send_to_process].end(),
                                          cell_topology.begin(),
                                          cell_topology.end());
  }

  std::vector<std::vector<std::size_t> > receive_requests(num_processes);
  MPI::all_to_all(_mpi_comm, send_requests, receive_requests);

  // At this point, the data with its associated vertices is in
  // receive_values and receive_topology and the final destinations
  // are stored in receive_requests as
  // [vertices][index][process][vertices][index][process]...  Some
  // data will have more than one destination

  // Create a mapping from the topology vector to the desired data
  typedef boost::unordered_map<std::vector<std::size_t>, T> VectorKeyMap;
  VectorKeyMap cell_to_data;

  for (std::size_t i = 0; i < receive_values.size(); ++i)
  {
    dolfin_assert(receive_values[i].size()*vert_per_cell
                  == receive_topology[i].size());
    std::vector<std::size_t>::iterator p = receive_topology[i].begin();
    for (std::size_t j = 0; j < receive_values[i].size(); ++j)
    {
      const std::vector<std::size_t> cell(p, p + vert_per_cell);
      cell_to_data[cell] = receive_values[i][j];
      p += vert_per_cell;
    }
  }

  // Clear vectors for reuse - now to send values and indices to final
  // destination
  send_topology = std::vector<std::vector<std::size_t> >(num_processes);
  send_values = std::vector<std::vector<T> >(num_processes);

  // Go through requests, which are stacked as [vertex, vertex, ...]
  // [index] [proc] etc.  Use the vertices as the key for the map
  // (above) to retrieve the data to send to proc
  for (std::size_t i = 0; i < receive_requests.size(); ++i)
  {
    for (std::vector<std::size_t>::iterator p = receive_requests[i].begin();
         p != receive_requests[i].end(); p += (vert_per_cell + 2))
    {
      const std::vector<std::size_t> cell(p, p + vert_per_cell);
      const std::size_t remote_index = *(p + vert_per_cell);
      const std::size_t send_to_proc = *(p + vert_per_cell + 1);

      const typename VectorKeyMap::iterator find_cell = cell_to_data.find(cell);
      dolfin_assert(find_cell != cell_to_data.end());
      send_values[send_to_proc].push_back(find_cell->second);
      send_topology[send_to_proc].push_back(remote_index);
    }
  }

  MPI::all_to_all(_mpi_comm, send_topology, receive_topology);
  MPI::all_to_all(_mpi_comm, send_values, receive_values);

  // At this point, receive_topology should only list the local indices
  // and received values should have the appropriate values for each
  for (std::size_t i = 0; i < receive_values.size(); ++i)
  {
    dolfin_assert(receive_values[i].size() == receive_topology[i].size());
    for (std::size_t j = 0; j < receive_values[i].size(); ++j)
      meshfunction[receive_topology[i][j]] = receive_values[i][j];
  }
}
//-----------------------------------------------------------------------------
template <typename T>
void HDF5File::write_mesh_function(const MeshFunction<T>& meshfunction,
                                   const std::string name)
{
  if (meshfunction.size() == 0)
  {
    dolfin_error("HDF5File.cpp",
                 "save empty MeshFunction",
                 "No values in MeshFunction");
  }

  const Mesh& mesh = *meshfunction.mesh();
  const std::size_t cell_dim = meshfunction.dim();

  // Write a mesh for the MeshFunction - this will also globally
  // number the entities if needed
  write(mesh, cell_dim, name);

  // Storage for output values
  std::vector<T> data_values;

  if (cell_dim == mesh.topology().dim() || MPI::size(_mpi_comm) == 1)
  {
    // No duplicates
    data_values.assign(meshfunction.values(),
                       meshfunction.values() + meshfunction.size());
  }
  else
  {
    data_values.reserve(mesh.size(cell_dim));

    // Drop duplicate data
    const std::size_t my_rank = MPI::rank(_mpi_comm);
    const std::map<unsigned int, std::set<unsigned int> >& shared_entities
      = mesh.topology().shared_entities(cell_dim);

    for (std::size_t i = 0; i < meshfunction.size(); ++i)
    {
      std::map<unsigned int, std::set<unsigned int> >::const_iterator sh
        = shared_entities.find(i);

      // If unshared, or shared and locally owned, append to vector
      if (sh == shared_entities.end())
        data_values.push_back(meshfunction[i]);
      else
      {
        std::set<unsigned int>::iterator lowest_proc = sh->second.begin();
        if (*lowest_proc > my_rank)
          data_values.push_back(meshfunction[i]);
      }
    }
  }

  // Write values to HDF5
  std::vector<std::size_t> global_size(1, MPI::sum(_mpi_comm,
                                                   data_values.size()));
  const bool mpi_io = MPI::size(_mpi_comm) > 1 ? true : false;
  write_data(name + "/values", data_values, global_size, mpi_io);
}
//-----------------------------------------------------------------------------
void HDF5File::write(const Function& u,  const std::string name,
                     double timestamp)
{
  if (!HDF5Interface::has_dataset(hdf5_file_id, name))
  {
    write(u, name);
    std::vector<double> vectime(1, timestamp);
    attributes(name).set("series", vectime);
  }
  else
  {
    HDF5Attribute attr = attributes(name);
    if (!attr.exists("series"))
    {
      dolfin_error("HDF5File.cpp",
                   "append to series",
                   "Function dataset does not contain a 'series' attribute");
    }

    std::vector<double> vectime;
    attr.get("series", vectime);

    std::size_t nvec = vectime.size();
    std::string vecname = name
      + "/vector_" + boost::lexical_cast<std::string>(nvec);

    vectime.push_back(timestamp);
    attr.set("series", vectime);

    write(*u.vector(), vecname);
  }
}
//-----------------------------------------------------------------------------
void HDF5File::write(const Function& u, const std::string name)
{
  Timer t0("HDF5: write Function");

  // Get mesh and dofmap
  dolfin_assert(u.function_space()->mesh());
  const Mesh& mesh = *u.function_space()->mesh();

  dolfin_assert(u.function_space()->dofmap());
  const GenericDofMap& dofmap = *u.function_space()->dofmap();

  // FIXME:
  // Possibly sort cell_dofs into global cell order before writing?

  // Save data in compressed format with an index to mark out
  // the start of each row

  std::vector<dolfin::la_index> cell_dofs;
  std::vector<std::size_t> x_cell_dofs;
  x_cell_dofs.reserve(mesh.num_cells());

  for (std::size_t i = 0; i != mesh.num_cells(); ++i)
  {
    x_cell_dofs.push_back(cell_dofs.size());
    const std::vector<dolfin::la_index>& cell_dofs_i = dofmap.cell_dofs(i);
    cell_dofs.insert(cell_dofs.end(), cell_dofs_i.begin(), cell_dofs_i.end());
  }

  // Add offset to CSR index to be seamless in parallel
  std::size_t offset = MPI::global_offset(_mpi_comm, cell_dofs.size(), true);
  std::transform(x_cell_dofs.begin(),
                 x_cell_dofs.end(),
                 x_cell_dofs.begin(),
                 std::bind2nd(std::plus<std::size_t>(), offset));

  const bool mpi_io = MPI::size(_mpi_comm) > 1 ? true : false;

  // Save DOFs on each cell
  std::vector<std::size_t> global_size(1, MPI::sum(_mpi_comm,
                                                   cell_dofs.size()));
  write_data(name + "/cell_dofs", cell_dofs, global_size, mpi_io);
  if (MPI::rank(_mpi_comm) == MPI::size(_mpi_comm) - 1)
    x_cell_dofs.push_back(global_size[0]);
  global_size[0] = mesh.size_global(mesh.topology().dim()) + 1;
  write_data(name + "/x_cell_dofs", x_cell_dofs, global_size, mpi_io);

  // Save cell ordering
  const std::vector<std::size_t>& cells =
    mesh.topology().global_indices(mesh.topology().dim());
  global_size[0] = mesh.size_global(mesh.topology().dim());
  write_data(name + "/cells", cells, global_size, mpi_io);

  // Save vector
  write(*u.vector(), name + "/vector");
}
//-----------------------------------------------------------------------------
void HDF5File::read(Function& u, const std::string name)
{
  Timer t0("HDF5: read Function");

  dolfin_assert(hdf5_file_open);

  // FIXME: This routine is long and involves a lot of MPI, but it
  // should work for the general case of reading a function that was
  // written from a different number of processes.  Memory efficiency
  // could be improved by limiting the scope of some of the temporary
  // variables

  std::string basename = name;
  std::string vector_dataset_name = name + "/vector";

  // Check that the name we have been given corresponds to a "group"
  // If not, then maybe we have been given the vector dataset name
  // directly, so the group name should be one level up.
  if (!HDF5Interface::has_group(hdf5_file_id, basename))
  {
    basename = name.substr(0, name.rfind("/"));
    vector_dataset_name = name;
  }

  const std::string cells_dataset_name = basename + "/cells";
  const std::string cell_dofs_dataset_name = basename + "/cell_dofs";
  const std::string x_cell_dofs_dataset_name = basename + "/x_cell_dofs";

  // Check datasets exist
  if (!HDF5Interface::has_group(hdf5_file_id, name))
    error("Group with name \"%s\" does not exist", name.c_str());
  if (!HDF5Interface::has_dataset(hdf5_file_id, cells_dataset_name))
    error("Dataset with name \"%s\" does not exist",
          cells_dataset_name.c_str());
  if (!HDF5Interface::has_dataset(hdf5_file_id, cell_dofs_dataset_name))
    error("Dataset with name \"%s\" does not exist",
          cell_dofs_dataset_name.c_str());
  if (!HDF5Interface::has_dataset(hdf5_file_id, x_cell_dofs_dataset_name))
    error("Dataset with name \"%s\" does not exist",
          x_cell_dofs_dataset_name.c_str());
  if (!HDF5Interface::has_dataset(hdf5_file_id, vector_dataset_name))
    error("Dataset with name \"%s\" does not exist",
          vector_dataset_name.c_str());

  // Get existing mesh and dofmap - these should be pre-existing
  // and set up by user when defining the Function
  dolfin_assert(u.function_space()->mesh());
  const Mesh& mesh = *u.function_space()->mesh();
  dolfin_assert(u.function_space()->dofmap());
  const GenericDofMap& dofmap = *u.function_space()->dofmap();

  // Get dimension of dataset
  const std::vector<std::size_t> dataset_size =
    HDF5Interface::get_dataset_size(hdf5_file_id, cells_dataset_name);
  const std::size_t num_global_cells = dataset_size[0];
  if (mesh.size_global(mesh.topology().dim())
     != num_global_cells)
  {
    dolfin_error("HDF5File.cpp",
                 "read Function from file",
                 "Number of global cells does not match");
  }

  // Divide cells equally between processes
  const std::pair<std::size_t, std::size_t> cell_range
    = MPI::local_range(_mpi_comm, num_global_cells);

  // Read cells
  std::vector<std::size_t> input_cells;
  HDF5Interface::read_dataset(hdf5_file_id, cells_dataset_name,
                              cell_range, input_cells);

  // Overlap reads of DOF indices, to get full range on each process
  std::vector<std::size_t> x_cell_dofs;
  HDF5Interface::read_dataset(hdf5_file_id, x_cell_dofs_dataset_name,
                              std::make_pair(cell_range.first,
                                             cell_range.second + 1),
                              x_cell_dofs);

  // Read cell-DOF maps
  std::vector<dolfin::la_index> input_cell_dofs;
  HDF5Interface::read_dataset(hdf5_file_id, cell_dofs_dataset_name,
                              std::make_pair(x_cell_dofs.front(),
                                             x_cell_dofs.back()),
                              input_cell_dofs);

  GenericVector& x = *u.vector();

  const std::vector<std::size_t> vector_size =
    HDF5Interface::get_dataset_size(hdf5_file_id, vector_dataset_name);
  const std::size_t num_global_dofs = vector_size[0];
  dolfin_assert(num_global_dofs == x.size(0));
  const std::pair<dolfin::la_index, dolfin::la_index>
    input_vector_range = MPI::local_range(_mpi_comm, vector_size[0]);

  std::vector<double> input_values;
  HDF5Interface::read_dataset(hdf5_file_id, vector_dataset_name,
                              input_vector_range,
                              input_values);

  // Calculate one (global cell, local_dof_index) to associate
  // with each item in the vector on this process

  std::vector<std::size_t> global_cells;
  std::vector<std::size_t> remote_local_dofi;

  HDF5Utility::map_gdof_to_cell(_mpi_comm,
                                input_cells, input_cell_dofs,
                                x_cell_dofs, input_vector_range,
                                global_cells, remote_local_dofi);

  // At this point, each process has a set of data, and for
  // each value, a global_cell and local_dof to send it to.
  // However, it is not known which processes the cells
  // are actually on.

  // Find where the needed cells are held
  std::vector<std::pair<std::size_t, std::size_t > >
    cell_ownership = HDF5Utility::cell_owners(mesh, global_cells);

  // Having found the cell location, the actual global_dof index
  // held by that (cell, local_dof) is needed on the process
  // which holds the data values
  std::vector<dolfin::la_index> global_dof;
  HDF5Utility::get_global_dof(_mpi_comm, cell_ownership,
                              remote_local_dofi, input_vector_range, dofmap,
                              global_dof);


  const std::size_t num_processes = MPI::size(_mpi_comm);

  // Shift to dividing things into the vector range of Function Vector
  const std::pair<dolfin::la_index, dolfin::la_index>
    vector_range = x.local_range();

  std::vector<std::vector<double> > receive_values(num_processes);
  std::vector<std::vector<dolfin::la_index> > receive_indices(num_processes);
  {
    std::vector<std::vector<double> > send_values(num_processes);
    std::vector<std::vector<dolfin::la_index> > send_indices(num_processes);
    const std::size_t
      n_vector_vals = input_vector_range.second - input_vector_range.first;
    std::vector<dolfin::la_index> all_vec_range;

    std::vector<dolfin::la_index> vector_range_second(1, vector_range.second);
    MPI::gather(_mpi_comm, vector_range_second, all_vec_range);
    MPI::broadcast(_mpi_comm, all_vec_range);

    for (std::size_t i = 0; i != n_vector_vals; ++i)
    {
      const std::size_t dest = std::upper_bound(all_vec_range.begin(),
                                                all_vec_range.end(),
                                                global_dof[i])
                                              - all_vec_range.begin();
      dolfin_assert(dest < num_processes);
      dolfin_assert(i < input_values.size());
      send_indices[dest].push_back(global_dof[i]);
      send_values[dest].push_back(input_values[i]);
    }

    MPI::all_to_all(_mpi_comm, send_values, receive_values);
    MPI::all_to_all(_mpi_comm, send_indices, receive_indices);
  }

  std::vector<double>
    vector_values(vector_range.second - vector_range.first);

  for (std::size_t i = 0; i != num_processes; ++i)
  {
    const std::vector<double>& rval = receive_values[i];
    const std::vector<dolfin::la_index>& rindex = receive_indices[i];
    dolfin_assert(rval.size() == rindex.size());
    for (std::size_t j = 0; j != rindex.size(); ++j)
    {
      dolfin_assert(rindex[j] >= vector_range.first);
      dolfin_assert(rindex[j] < vector_range.second);
      vector_values[rindex[j] - vector_range.first]
        = rval[j];
    }
  }

  x.set_local(vector_values);
  x.apply("insert");
}
//-----------------------------------------------------------------------------
void HDF5File::write(const MeshValueCollection<std::size_t>& mesh_values,
                     const std::string name)
{
  write_mesh_value_collection(mesh_values, name);
}
//-----------------------------------------------------------------------------
void HDF5File::read(MeshValueCollection<std::size_t>& mesh_values,
                    const std::string name) const
{
  read_mesh_value_collection(mesh_values, name);
}
//-----------------------------------------------------------------------------
void HDF5File::write(const MeshValueCollection<double>& mesh_values,
                     const std::string name)
{
  write_mesh_value_collection(mesh_values, name);
}
//-----------------------------------------------------------------------------
void HDF5File::read(MeshValueCollection<double>& mesh_values,
                    const std::string name) const
{
  read_mesh_value_collection(mesh_values, name);
}
//-----------------------------------------------------------------------------
void HDF5File::write(const MeshValueCollection<bool>& mesh_values,
                     const std::string name)
{
  // HDF5 does not implement bool, use int and copy

  MeshValueCollection<int> mvc_int(mesh_values.mesh(), mesh_values.dim());
  const std::map<std::pair<std::size_t, std::size_t>, bool>& values
    = mesh_values.values();
  for (std::map<std::pair<std::size_t, std::size_t>,
                bool>::const_iterator mesh_value_it = values.begin();
       mesh_value_it != values.end(); ++mesh_value_it)
  {
    mvc_int.set_value(mesh_value_it->first.first, mesh_value_it->first.second,
                      mesh_value_it->second ? 1 : 0);
  }

  write_mesh_value_collection(mvc_int, name);
}
//-----------------------------------------------------------------------------
void HDF5File::read(MeshValueCollection<bool>& mesh_values,
                    const std::string name) const
{
  // HDF5 does not implement bool, use int and copy

  MeshValueCollection<int> mvc_int(mesh_values.mesh(), mesh_values.dim());
  read_mesh_value_collection(mvc_int, name);

  const std::map<std::pair<std::size_t, std::size_t>, int>& values
    = mvc_int.values();
  for (std::map<std::pair<std::size_t, std::size_t>,
                int>::const_iterator mesh_value_it = values.begin();
      mesh_value_it != values.end(); ++mesh_value_it)
  {
    mesh_values.set_value(mesh_value_it->first.first,
                          mesh_value_it->first.second,
                          (mesh_value_it->second != 0));
  }

}
//-----------------------------------------------------------------------------
template <typename T>
void HDF5File::write_mesh_value_collection(const MeshValueCollection<T>& mesh_values, const std::string name)
{
  const std::map<std::pair<std::size_t, std::size_t>, T>& values
    = mesh_values.values();

  const Mesh& mesh = *mesh_values.mesh();
  const std::vector<std::size_t>& global_cell_index
    = mesh.topology().global_indices(mesh.topology().dim());

  std::vector<T> data_values;
  std::vector<std::size_t> entities;
  std::vector<std::size_t> cells;

  for (typename std::map<std::pair<std::size_t, std::size_t>,
         T>::const_iterator
         p = values.begin(); p != values.end(); ++p)
  {
    cells.push_back(global_cell_index[p->first.first]);
    entities.push_back(p->first.second);
    data_values.push_back(p->second);
  }

  std::vector<std::size_t> global_size(1, MPI::sum(_mpi_comm,
                                                   data_values.size()));
  const bool mpi_io = MPI::size(_mpi_comm) > 1 ? true : false;
  write_data(name + "/values", data_values, global_size, mpi_io);
  write_data(name + "/entities", entities, global_size, mpi_io);
  write_data(name + "/cells", cells, global_size, mpi_io);

  HDF5Interface::add_attribute(hdf5_file_id, name, "dimension",
                               mesh_values.dim());
}
//-----------------------------------------------------------------------------
template <typename T>
void HDF5File::read_mesh_value_collection(MeshValueCollection<T>& mesh_vc,
                                          const std::string name) const
{
  dolfin_assert(hdf5_file_open);
  mesh_vc.clear();
  if (!HDF5Interface::has_group(hdf5_file_id, name))
  {
    dolfin_error("HDF5File.cpp",
                 "open MeshValueCollection dataset",
                 "Group \"%s\" not found in file", name.c_str());
  }

  std::size_t dim = 0;
  HDF5Interface::get_attribute(hdf5_file_id, name, "dimension", dim);

  const std::string values_name = name + "/values";
  const std::string entities_name = name + "/entities";
  const std::string cells_name = name + "/cells";

  if (!HDF5Interface::has_dataset(hdf5_file_id, values_name))
  {
    dolfin_error("HDF5File.cpp",
                 "open MeshValueCollection dataset",
                 "Dataset \"%s\" not found in file", values_name.c_str());
  }

  if (!HDF5Interface::has_dataset(hdf5_file_id, entities_name))
  {
    dolfin_error("HDF5File.cpp",
                 "open MeshValueCollection dataset",
                 "Dataset \"%s\" not found in file", entities_name.c_str());
  }

  if (!HDF5Interface::has_dataset(hdf5_file_id, cells_name))
  {
    dolfin_error("HDF5File.cpp",
                 "open MeshValueCollection dataset",
                 "Dataset \"%s\" not found in file", cells_name.c_str());
  }

  // Check all datasets have the same size
  const std::vector<std::size_t> values_dim
      = HDF5Interface::get_dataset_size(hdf5_file_id, values_name);
  const std::vector<std::size_t> entities_dim
      = HDF5Interface::get_dataset_size(hdf5_file_id, entities_name);
  const std::vector<std::size_t> cells_dim
      = HDF5Interface::get_dataset_size(hdf5_file_id, cells_name);
  dolfin_assert(values_dim[0] == entities_dim[0]);
  dolfin_assert(values_dim[0] == cells_dim[0]);

  // Check size of dataset. If small enough, just read on all processes...

  // FIXME: optimise value
  const std::size_t max_data_one = 1048576; // arbtirary 1M

  if (values_dim[0] < max_data_one)
  {
    // read on all processes
    const std::pair<std::size_t, std::size_t> range(0, values_dim[0]);
    const std::size_t local_size = range.second - range.first;

    std::vector<T> values_data;
    values_data.reserve(local_size);
    HDF5Interface::read_dataset(hdf5_file_id, values_name, range, values_data);
    std::vector<std::size_t> entities_data;
    entities_data.reserve(local_size);
    HDF5Interface::read_dataset(hdf5_file_id, entities_name, range,
                                entities_data);
    std::vector<std::size_t> cells_data;
    cells_data.reserve(local_size);
    HDF5Interface::read_dataset(hdf5_file_id, cells_name, range, cells_data);

    // Get global mapping to restore values
    const Mesh& mesh = *mesh_vc.mesh();
    const std::vector<std::size_t>& global_cell_index
      = mesh.topology().global_indices(mesh.topology().dim());

    // Reference to actual map of MeshValueCollection
    std::map<std::pair<std::size_t, std::size_t>, T>& mvc_map
      = mesh_vc.values();

    // Find cells which are on this process
    for (std::size_t i = 0; i < cells_data.size(); ++i)
    {
      const std::vector<std::size_t>::const_iterator lidx
        = std::find(global_cell_index.begin(), global_cell_index.end(),
                    cells_data[i]);
      if (lidx != global_cell_index.end())
      {
        const std::size_t local_index = lidx - global_cell_index.begin();
        mvc_map[std::make_pair(local_index, entities_data[i])]
          = values_data[i];
      }
    }

  }
  else
  {
    const Mesh& mesh = *mesh_vc.mesh();

    // Divide range between processes
    const std::pair<std::size_t, std::size_t> data_range
      = MPI::local_range(_mpi_comm, values_dim[0]);
    const std::size_t local_size = data_range.second - data_range.first;

    // Read local range of values, entities and cells
    std::vector<T> values_data;
    values_data.reserve(local_size);
    HDF5Interface::read_dataset(hdf5_file_id, values_name, data_range,
                                values_data);
    std::vector<std::size_t> entities_data;
    entities_data.reserve(local_size);
    HDF5Interface::read_dataset(hdf5_file_id, entities_name, data_range,
                                entities_data);
    std::vector<std::size_t> cells_data;
    cells_data.reserve(local_size);
    HDF5Interface::read_dataset(hdf5_file_id, cells_name, data_range,
                                cells_data);

    std::vector<std::pair<std::size_t, std::size_t> > cell_ownership;
    cell_ownership = HDF5Utility::cell_owners(mesh, cells_data);

    const std::size_t num_processes = MPI::size(_mpi_comm);
    std::vector<std::vector<std::size_t> > send_entities(num_processes);
    std::vector<std::vector<std::size_t> > send_local(num_processes);
    std::vector<std::vector<T> > send_values(num_processes);
    for (std::size_t i = 0; i != cells_data.size(); ++i)
    {
      const std::size_t dest = cell_ownership[i].first;
      send_local[dest].push_back(cell_ownership[i].second);
      send_entities[dest].push_back(entities_data[i]);
      send_values[dest].push_back(values_data[i]);
    }

    std::vector<std::vector<T> > recv_values(num_processes);
    std::vector<std::vector<std::size_t> > recv_entities(num_processes);
    std::vector<std::vector<std::size_t> > recv_local(num_processes);
    MPI::all_to_all(_mpi_comm, send_entities, recv_entities);
    MPI::all_to_all(_mpi_comm, send_local, recv_local);
    MPI::all_to_all(_mpi_comm, send_values, recv_values);

    // Reference to actual map of MeshValueCollection
    std::map<std::pair<std::size_t, std::size_t>, T>& mvc_map
      = mesh_vc.values();

    for (std::size_t i = 0; i < num_processes; ++i)
    {
      const std::vector<std::size_t>& local_index = recv_local[i];
      const std::vector<std::size_t>& local_entities = recv_entities[i];
      const std::vector<T>& local_values = recv_values[i];
      dolfin_assert(local_index.size() == local_entities.size());
      dolfin_assert(local_index.size() == local_values.size());

      for (std::size_t j = 0; j < local_index.size(); ++j)
      {
        mvc_map[std::make_pair(local_index[j], local_entities[j])]
          = local_values[j];
      }
    }

  }
}
//-----------------------------------------------------------------------------
void HDF5File::read(Mesh& input_mesh, const std::string mesh_name,
                    bool use_partition_from_file) const
{
  Timer t("HDF5: read mesh");

  dolfin_assert(hdf5_file_open);

  const std::string topology_name = mesh_name + "/topology";
  if (!HDF5Interface::has_dataset(hdf5_file_id, topology_name))
  {
    dolfin_error("HDF5File.cpp",
                 "read topology dataset",
                 "Dataset \"%s\" not found", topology_name.c_str());
  }

  const std::string coordinates_name = mesh_name + "/coordinates";
  if (!HDF5Interface::has_dataset(hdf5_file_id, coordinates_name))
  {
    dolfin_error("HDF5File.cpp",
                 "read coordinates dataset",
                 "Dataset \"%s\" not found", coordinates_name.c_str());
  }

  // Structure to store local mesh
  LocalMeshData mesh_data(_mpi_comm);
  mesh_data.clear();

  // --- Topology ---

  // Discover size of topology dataset
  std::vector<std::size_t> topology_dim
      = HDF5Interface::get_dataset_size(hdf5_file_id, topology_name);

  // Get total number of cells, as number of rows in topology dataset
  const std::size_t num_global_cells = topology_dim[0];
  mesh_data.num_global_cells = num_global_cells;

  // Set vertices-per-cell from number of columns
  const std::size_t num_vertices_per_cell = topology_dim[1];
  mesh_data.num_vertices_per_cell = num_vertices_per_cell;
  mesh_data.tdim = topology_dim[1] - 1;

  // Get partition from file
  std::vector<std::size_t> partitions;
  HDF5Interface::get_attribute(hdf5_file_id, topology_name, "partition",
                               partitions);

  std::pair<std::size_t, std::size_t> cell_range;

  // Check whether number of MPI processes matches partitioning, and
  // restore if possible
  if (MPI::size(_mpi_comm) == partitions.size())
  {
    partitions.push_back(num_global_cells);
    const std::size_t proc = MPI::rank(_mpi_comm);
    cell_range = std::make_pair(partitions[proc], partitions[proc + 1]);

    // Restore partitioning if requested
    if (use_partition_from_file)
    {
      mesh_data.cell_partition
        = std::vector<std::size_t>(cell_range.second - cell_range.first, proc);
    }
  }
  else
  {
    if (use_partition_from_file)
      warning("Could not use partition from file: wrong size");
    // Divide up cells ~equally between processes
    cell_range = MPI::local_range(_mpi_comm, num_global_cells);
  }

  const std::size_t num_local_cells = cell_range.second - cell_range.first;

  // Read a block of cells
  std::vector<std::size_t> topology_data;
  topology_data.reserve(num_local_cells*num_vertices_per_cell);
  HDF5Interface::read_dataset(hdf5_file_id, topology_name, cell_range,
                              topology_data);

  // Look for cell indices in dataset, and use if available
  mesh_data.global_cell_indices.reserve(num_local_cells);
  const std::string cell_indices_name = mesh_name + "/cell_indices";
  if (HDF5Interface::has_dataset(hdf5_file_id, cell_indices_name))
  {
    HDF5Interface::read_dataset(hdf5_file_id, cell_indices_name,
                                cell_range, mesh_data.global_cell_indices);
  }
  else
  {
    for (std::size_t i = 0; i < num_local_cells; i++)
      mesh_data.global_cell_indices.push_back(cell_range.first + i);
  }

  // Copy to boost::multi_array
  mesh_data.cell_vertices.resize(boost::extents[num_local_cells][num_vertices_per_cell]);
  std::copy(topology_data.begin(), topology_data.end(),
            mesh_data.cell_vertices.data());

  // --- Coordinates ---
  // Get dimensions of coordinate dataset
  std::vector<std::size_t> coords_dim
    = HDF5Interface::get_dataset_size(hdf5_file_id, coordinates_name);
  mesh_data.num_global_vertices = coords_dim[0];
  mesh_data.gdim = coords_dim[1];

  // Divide range into equal blocks for each process
  const std::pair<std::size_t, std::size_t> vertex_range
    = MPI::local_range(_mpi_comm, mesh_data.num_global_vertices);
  const std::size_t num_local_vertices
    = vertex_range.second - vertex_range.first;

  // Read vertex data to temporary vector
  std::vector<double> coordinates_data;
  coordinates_data.reserve(num_local_vertices*mesh_data.gdim);
  HDF5Interface::read_dataset(hdf5_file_id, coordinates_name, vertex_range,
                              coordinates_data);

  // Copy to boost::multi_array
  mesh_data.vertex_coordinates.resize(boost::extents[num_local_vertices][mesh_data.gdim]);
  std::copy(coordinates_data.begin(), coordinates_data.end(),
            mesh_data.vertex_coordinates.data());

  // Fill vertex indices with values - not used in build_distributed_mesh
  mesh_data.vertex_indices.resize(num_local_vertices);
  for (std::size_t i = 0; i < mesh_data.vertex_coordinates.size(); ++i)
    mesh_data.vertex_indices[i] = vertex_range.first + i;

  // Build distributed mesh

  t.stop();

  if (MPI::size(_mpi_comm) == 1)
    HDF5Utility::build_local_mesh(input_mesh, mesh_data);
  else
    MeshPartitioning::build_distributed_mesh(input_mesh, mesh_data);
}
//-----------------------------------------------------------------------------
bool HDF5File::has_dataset(const std::string dataset_name) const
{
  dolfin_assert(hdf5_file_open);
  return HDF5Interface::has_dataset(hdf5_file_id, dataset_name);
}
//-----------------------------------------------------------------------------
HDF5Attribute HDF5File::attributes(const std::string dataset_name)
{
  dolfin_assert(hdf5_file_open);
  return HDF5Attribute(hdf5_file_id, dataset_name);
}
//-----------------------------------------------------------------------------

#endif<|MERGE_RESOLUTION|>--- conflicted
+++ resolved
@@ -62,12 +62,7 @@
   // HDF5 chunking
   parameters.add("chunking", false);
 
-<<<<<<< HEAD
-  // Ensure directory exists 
-  // Create on process zero, and force other processes to wait
-=======
   // Ensure directory exists, or create on process zero
->>>>>>> 8ad6bd5c
   if (MPI::rank(_mpi_comm) == 0)
   {
     const boost::filesystem::path path(filename);
@@ -84,15 +79,11 @@
       }
     }
   }
-<<<<<<< HEAD
-  MPI::barrier(_mpi_comm);
-=======
 
   // If more than one process, wait here for process zero to
   // have created directory
   if (MPI::size(_mpi_comm) > 1)
     MPI::barrier(_mpi_comm);
->>>>>>> 8ad6bd5c
 
   // Open HDF5 file
   const bool mpi_io = MPI::size(_mpi_comm) > 1 ? true : false;
