# Copyright (C) 2012 Garth N. Wells
#
# This file is part of DOLFIN (https://www.fenicsproject.org)
#
# SPDX-License-Identifier:    LGPL-3.0-or-later

import os
import dolfin
from dolfin import (HDF5File, MPI, UnitSquareMesh, UnitCubeMesh, MeshFunction,
                    MeshValueCollection, Expression, Cell, MeshEntity, MeshEntities,
                    Function, FunctionSpace, cpp)
<<<<<<< HEAD
from dolfin_utils.test import (skip_if_not_HDF5, skip_if_complex, tempdir,
=======
from dolfin_utils.test import (skip_if_not_HDF5, xfail_if_complex, tempdir,
>>>>>>> ebb9d888
                               xfail_with_serial_hdf5_in_parallel)
from dolfin.la import PETScVector
assert(tempdir)


@skip_if_not_HDF5
@xfail_with_serial_hdf5_in_parallel
def test_parallel(tempdir):
    filename = os.path.join(tempdir, "y.h5")
    hdf5 = HDF5File(MPI.comm_world, filename, "w")
    assert(hdf5)


<<<<<<< HEAD
@skip_if_complex
=======
@xfail_if_complex
>>>>>>> ebb9d888
@skip_if_not_HDF5
@xfail_with_serial_hdf5_in_parallel
def test_save_vector(tempdir):
    filename = os.path.join(tempdir, "x.h5")
    x = PETScVector(MPI.comm_world, [0, 305], [], 1)
    x[:] = 1.0
    with HDF5File(MPI.comm_world, filename, "w") as vector_file:
        vector_file.write(x, "/my_vector")


<<<<<<< HEAD
@skip_if_complex
=======
@xfail_if_complex
>>>>>>> ebb9d888
@skip_if_not_HDF5
@xfail_with_serial_hdf5_in_parallel
def test_save_and_read_vector(tempdir):
    filename = os.path.join(tempdir, "vector.h5")

    # Write to file
    local_range = MPI.local_range(MPI.comm_world, 305)
    x = PETScVector(MPI.comm_world, local_range, [], 1)
    x[:] = 1.2
    with HDF5File(MPI.comm_world, filename, "w") as vector_file:
        vector_file.write(x, "/my_vector")

    # Read from file
    with HDF5File(MPI.comm_world, filename, "r") as vector_file:
        y = vector_file.read_vector(MPI.comm_world, "/my_vector", False)
        assert y.size() == x.size()
        x.axpy(-1.0, y)
        assert x.norm(dolfin.cpp.la.Norm.l2) == 0.0


@skip_if_not_HDF5
@xfail_with_serial_hdf5_in_parallel
def test_save_and_read_meshfunction_2D(tempdir):
    filename = os.path.join(tempdir, "meshfn-2d.h5")

    # Write to file
    mesh = UnitSquareMesh(MPI.comm_world, 20, 20)
    with HDF5File(mesh.mpi_comm(), filename, "w") as mf_file:

        # save meshfuns to compare when reading back
        meshfunctions = []
        for i in range(0, 3):
            mf = MeshFunction('double', mesh, i, 0.0)
            # NB choose a value to set which will be the same
            # on every process for each entity
            for cell in MeshEntities(mesh, i):
                mf[cell] = cell.midpoint()[0]
            meshfunctions.append(mf)
            mf_file.write(mf, "/meshfunction/meshfun%d" % i)

    # Read back from file
    with HDF5File(mesh.mpi_comm(), filename, "r") as mf_file:
        for i in range(0, 3):
            mf2 = mf_file.read_mf_double(mesh, "/meshfunction/meshfun%d" % i)
            for cell in MeshEntities(mesh, i):
                assert meshfunctions[i][cell] == mf2[cell]


@skip_if_not_HDF5
@xfail_with_serial_hdf5_in_parallel
def test_save_and_read_meshfunction_3D(tempdir):
    filename = os.path.join(tempdir, "meshfn-3d.h5")

    # Write to file
    mesh = UnitCubeMesh(MPI.comm_world, 2, 2, 2)
    mf_file = HDF5File(mesh.mpi_comm(), filename, "w")

    # save meshfuns to compare when reading back
    meshfunctions = []
    for i in range(0, 4):
        mf = MeshFunction('double', mesh, i, 0.0)
        # NB choose a value to set which will be the same
        # on every process for each entity
        for cell in MeshEntities(mesh, i):
            mf[cell] = cell.midpoint()[0]
        meshfunctions.append(mf)
        mf_file.write(mf, "/meshfunction/group/%d/meshfun" % i)
    mf_file.close()

    # Read back from file
    mf_file = HDF5File(mesh.mpi_comm(), filename, "r")
    for i in range(0, 4):
        mf2 = mf_file.read_mf_double(mesh, "/meshfunction/group/%d/meshfun" % i)
        for cell in MeshEntities(mesh, i):
            assert meshfunctions[i][cell] == mf2[cell]
    mf_file.close()


@skip_if_not_HDF5
@xfail_with_serial_hdf5_in_parallel
def test_save_and_read_mesh_value_collection(tempdir):
    ndiv = 2
    filename = os.path.join(tempdir, "mesh_value_collection.h5")
    mesh = UnitCubeMesh(MPI.comm_world, ndiv, ndiv, ndiv)

    def point2list(p):
        return [p[0], p[1], p[2]]

    # write to file
    with HDF5File(mesh.mpi_comm(), filename, 'w') as f:
        for dim in range(mesh.topology.dim):
            mvc = MeshValueCollection("size_t", mesh, dim)
            mesh.init(dim)
            for e in MeshEntities(mesh, dim):
                # this can be easily computed to the check the value
                val = int(ndiv * sum(point2list(e.midpoint()))) + 1
                mvc.set_value(e.index(), val)
            f.write(mvc, "/mesh_value_collection_{}".format(dim))

    # read from file
    with HDF5File(mesh.mpi_comm(), filename, 'r') as f:
        for dim in range(mesh.topology.dim):
            mvc = f.read_mvc_size_t(mesh, "/mesh_value_collection_{}".format(dim))
            # check the values
            for (cell, lidx), val in mvc.values().items():
                eidx = Cell(mesh, cell).entities(dim)[lidx]
                mid = point2list(MeshEntity(mesh, dim, eidx).midpoint())
                assert val == int(ndiv * sum(mid)) + 1


@skip_if_not_HDF5
@xfail_with_serial_hdf5_in_parallel
def test_save_and_read_mesh_value_collection_with_only_one_marked_entity(tempdir):
    ndiv = 2
    filename = os.path.join(tempdir, "mesh_value_collection.h5")
    mesh = UnitCubeMesh(MPI.comm_world, ndiv, ndiv, ndiv)
    mvc = MeshValueCollection("size_t", mesh, 3)
    mesh.init(3)
    if MPI.rank(mesh.mpi_comm()) == 0:
        mvc.set_value(0, 1)

    # write to file
    with HDF5File(mesh.mpi_comm(), filename, 'w') as f:
        f.write(mvc, "/mesh_value_collection")

    # read from file
    with HDF5File(mesh.mpi_comm(), filename, 'r') as f:
        mvc = f.read_mvc_size_t(mesh, "/mesh_value_collection")
        assert MPI.sum(mesh.mpi_comm(), mvc.size()) == 1
        if MPI.rank(mesh.mpi_comm()) == 0:
            assert mvc.get_value(0, 0) == 1


<<<<<<< HEAD
@skip_if_complex
=======
@xfail_if_complex
>>>>>>> ebb9d888
@skip_if_not_HDF5
@xfail_with_serial_hdf5_in_parallel
def test_save_and_read_function(tempdir):
    filename = os.path.join(tempdir, "function.h5")

    mesh = UnitSquareMesh(MPI.comm_world, 10, 10)
    Q = FunctionSpace(mesh, "CG", 3)
    F0 = Function(Q)
    F1 = Function(Q)
    E = Expression("x[0]", degree=1)
    F0.interpolate(E)

    # Save to HDF5 File

    hdf5_file = HDF5File(mesh.mpi_comm(), filename, "w")
    hdf5_file.write(F0, "/function")
    hdf5_file.close()

    # Read back from file
    hdf5_file = HDF5File(mesh.mpi_comm(), filename, "r")
    F1 = hdf5_file.read_function(Q, "/function")
    F0.vector().axpy(-1.0, F1.vector())
    assert F0.vector().norm(dolfin.cpp.la.Norm.l2) < 1.0e-12
    hdf5_file.close()


@skip_if_not_HDF5
@xfail_with_serial_hdf5_in_parallel
def test_save_and_read_mesh_2D(tempdir):
    filename = os.path.join(tempdir, "mesh2d.h5")

    # Write to file
    mesh0 = UnitSquareMesh(MPI.comm_world, 20, 20)
    mesh_file = HDF5File(mesh0.mpi_comm(), filename, "w")
    mesh_file.write(mesh0, "/my_mesh")
    mesh_file.close()

    # Read from file
    mesh_file = HDF5File(mesh0.mpi_comm(), filename, "r")
    mesh1 = mesh_file.read_mesh(MPI.comm_world, "/my_mesh", False, cpp.mesh.GhostMode.none)
    mesh_file.close()

    assert mesh0.num_entities_global(0) == mesh1.num_entities_global(0)
    dim = mesh0.topology.dim
    assert mesh0.num_entities_global(dim) == mesh1.num_entities_global(dim)


@skip_if_not_HDF5
@xfail_with_serial_hdf5_in_parallel
def test_save_and_read_mesh_3D(tempdir):
    filename = os.path.join(tempdir, "mesh3d.h5")

    # Write to file
    mesh0 = UnitCubeMesh(MPI.comm_world, 10, 10, 10)
    mesh_file = HDF5File(mesh0.mpi_comm(), filename, "w")
    mesh_file.write(mesh0, "/my_mesh")
    mesh_file.close()

    # Read from file
    mesh_file = HDF5File(mesh0.mpi_comm(), filename, "r")
    mesh1 = mesh_file.read_mesh(MPI.comm_world, "/my_mesh", False, cpp.mesh.GhostMode.none)
    mesh_file.close()

    assert mesh0.num_entities_global(0) == mesh1.num_entities_global(0)
    dim = mesh0.topology.dim
    assert mesh0.num_entities_global(dim) == mesh1.num_entities_global(dim)


@skip_if_not_HDF5
@xfail_with_serial_hdf5_in_parallel
def test_mpi_atomicity(tempdir):
    comm_world = MPI.comm_world
    if MPI.size(comm_world) > 1:
        filename = os.path.join(tempdir, "mpiatomic.h5")
        with HDF5File(MPI.comm_world, filename, "w") as f:
            assert f.get_mpi_atomicity() is False
            f.set_mpi_atomicity(True)
            assert f.get_mpi_atomicity() is True<|MERGE_RESOLUTION|>--- conflicted
+++ resolved
@@ -9,11 +9,7 @@
 from dolfin import (HDF5File, MPI, UnitSquareMesh, UnitCubeMesh, MeshFunction,
                     MeshValueCollection, Expression, Cell, MeshEntity, MeshEntities,
                     Function, FunctionSpace, cpp)
-<<<<<<< HEAD
-from dolfin_utils.test import (skip_if_not_HDF5, skip_if_complex, tempdir,
-=======
 from dolfin_utils.test import (skip_if_not_HDF5, xfail_if_complex, tempdir,
->>>>>>> ebb9d888
                                xfail_with_serial_hdf5_in_parallel)
 from dolfin.la import PETScVector
 assert(tempdir)
@@ -27,11 +23,7 @@
     assert(hdf5)
 
 
-<<<<<<< HEAD
-@skip_if_complex
-=======
 @xfail_if_complex
->>>>>>> ebb9d888
 @skip_if_not_HDF5
 @xfail_with_serial_hdf5_in_parallel
 def test_save_vector(tempdir):
@@ -42,11 +34,7 @@
         vector_file.write(x, "/my_vector")
 
 
-<<<<<<< HEAD
-@skip_if_complex
-=======
 @xfail_if_complex
->>>>>>> ebb9d888
 @skip_if_not_HDF5
 @xfail_with_serial_hdf5_in_parallel
 def test_save_and_read_vector(tempdir):
@@ -180,11 +168,7 @@
             assert mvc.get_value(0, 0) == 1
 
 
-<<<<<<< HEAD
-@skip_if_complex
-=======
 @xfail_if_complex
->>>>>>> ebb9d888
 @skip_if_not_HDF5
 @xfail_with_serial_hdf5_in_parallel
 def test_save_and_read_function(tempdir):
