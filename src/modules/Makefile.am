SUBDIRS = dolfin \
          convdiff \
          elasticity \
	  elasticity-updated \
          heat \
	  navierstokes \
          plasticity \
          poisson \
          stokes \
<<<<<<< HEAD
          lib \
          python
=======
	  ale \
	  fsi
>>>>>>> 26345782

INCLUDES = @KERNEL_CFLAGS@

nobase_include_HEADERS = dolfin/dolfin_modules.h \
                         dolfin/Solver.h<|MERGE_RESOLUTION|>--- conflicted
+++ resolved
@@ -7,13 +7,10 @@
           plasticity \
           poisson \
           stokes \
-<<<<<<< HEAD
+	  ale \
+	  fsi \
           lib \
           python
-=======
-	  ale \
-	  fsi
->>>>>>> 26345782
 
 INCLUDES = @KERNEL_CFLAGS@
 
