--- conflicted
+++ resolved
@@ -177,13 +177,6 @@
       real integral = 0.0;
       for (unsigned int k = 0; k < nq; k++)
       {
-<<<<<<< HEAD
-        real x = qpoints[k];
-        integral += qweights[k] * trial->ddx(j, x) * test->eval(i, x);
-      }
-
-      A_real[i*nn+j] = integral + trial->eval(j, 0.0) * test->eval(i, 0.0);
-=======
         //real x = qpoints[k];
         //integral += qweights[k] * trial->ddx(j, x) * test->eval(i, x);
         integral += qweights[k] * trial_ddx[j*nq + k] * test_eval[i*nq + k];
@@ -191,7 +184,6 @@
       }     
       
       A_real[i*nn+j] = integral + trial_eval_0[j] * test_eval_0[i];
->>>>>>> 19f8a253
       _A(i, j) = to_double(A_real[i*nn+j]);
     }
   }
@@ -205,13 +197,8 @@
   for (unsigned int i = 0; i < nq; i++)
   {
     // Get nodal point
-<<<<<<< HEAD
-    real x = qpoints[i];
-
-=======
     //real x = qpoints[i];
     
->>>>>>> 19f8a253
     // Evaluate test functions at current nodal point
     for (unsigned int j = 0; j < nn; j++)
     {
@@ -230,28 +217,6 @@
     for (uint j = 0; j < nn; j++)
       nweights[j][i] = qweights[i] * _w[j];
 
-<<<<<<< HEAD
-#else
-
-    // Use the double precision solution as initial guess for the SOR iterator
-    real w_real[nn];
-
-    for (uint j = 0; j < nn; ++j)
-      w_real[j] = _w[j];
-
-    uBLASDenseMatrix A_inv(A);
-    A_inv.invert();
-
-    // Allocate memory for the preconditioned system
-    real Ainv_A[nn*nn];
-    real Ainv_b[nn];
-
-    SORSolver::precondition(nn, A_inv, A_real, b_real, Ainv_A, Ainv_b);
-
-    SORSolver::SOR(nn, Ainv_A, w_real, Ainv_b, real_epsilon());
-
-
-=======
 #else 
     
     real w_real[nn];
@@ -262,7 +227,6 @@
     
     SORSolver::SOR_precond(nn, A_real, w_real, b_real, A_inv, real_epsilon());
     
->>>>>>> 19f8a253
     for (uint j = 0; j < nn; ++j)
       nweights[j][i] = qweights[i] * w_real[j];
 
