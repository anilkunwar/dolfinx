--- conflicted
+++ resolved
@@ -75,15 +75,7 @@
     else if (block_matrix and block_type == BlockType::monolithic)
       A = fem::init_monolithic_matrix(forms);
     else
-<<<<<<< HEAD
-    {
-      std::cout << "Star matrix assembly (6)" << std::endl;
-      A = init_matrix(*_a[0][0]);
-      std::cout << "Star matrix assembly (7)" << std::endl;
-    }
-=======
       A = fem::init_matrix(*_a[0][0]);
->>>>>>> d145ad23
   }
 
   // Get PETSc matrix type
@@ -109,7 +101,7 @@
       {
         if (_a[i][j])
         {
-         la::PETScMatrix Asub = get_sub_matrix(A, i, j);
+          la::PETScMatrix Asub = get_sub_matrix(A, i, j);
           this->assemble(Asub, *_a[i][j], bcs);
           if (*_a[i][j]->function_space(0) == *_a[i][j]->function_space(1))
             ident(Asub, *_a[i][j]->function_space(0), _bcs);
@@ -150,48 +142,9 @@
   }
   else
   {
-<<<<<<< HEAD
-    this->assemble(A, *_a[0][0], _bcs);
-
-    A.apply(la::PETScMatrix::AssemblyType::FLUSH);
-
-    // Place '1' on diagonal
-    // std::vector<la_index_t> bc_dofs;
-    if (_a[0][0]->function_space(0) == _a[0][0]->function_space(1))
-    {
-      auto space = _a[0][0]->function_space(0);
-      DirichletBC::Map boundary_values;
-      for (std::size_t i = 0; i < _bcs.size(); ++i)
-      {
-        assert(_bcs[i]);
-        assert(_bcs[i]->function_space());
-        if (space->contains(*_bcs[i]->function_space()))
-        {
-          // FIXME: find way to avoid gather, or perform with a single
-          // gather
-          _bcs[i]->get_boundary_values(boundary_values);
-          if (MPI::size(MPI_COMM_WORLD) > 1
-              and _bcs[i]->method() != DirichletBC::Method::pointwise)
-          {
-            _bcs[i]->gather(boundary_values);
-          }
-        }
-      }
-
-      PetscScalar one = 1.0;
-      for (auto bc : boundary_values)
-      {
-        PetscInt row = bc.first;
-        A.set_local(&one, 1, &row, 1, &row);
-      }
-    }
-
-    A.apply(la::PETScMatrix::AssemblyType::FINAL);
-=======
     this->assemble(A, *_a[0][0], bcs);
     if (*_a[0][0]->function_space(0) == *_a[0][0]->function_space(1))
       ident(A, *_a[0][0]->function_space(0), _bcs);
->>>>>>> d145ad23
   }
 
   A.apply(la::PETScMatrix::AssemblyType::FINAL);
@@ -299,36 +252,11 @@
             += _l[j]->function_space(0)->dofmap()->index_map()->size_local();
       for (std::size_t j = 0; j < i; ++j)
       {
-<<<<<<< HEAD
-        auto map = _l[i]->function_space(0)->dofmap()->index_map();
-        auto map_size = map->size(common::IndexMap::MapSize::ALL);
-
-        // Assemble
-        Eigen::Matrix<PetscScalar, Eigen::Dynamic, 1> b_local(map_size);
-        b_local.setZero();
-        this->assemble(b_local, *_l[i]);
-
-        // Modify vector for bcs
-        // for (std::size_t j = 0; j < _a[i].size(); ++j)
-        //   apply_bc(b_local, *_a[i][j], _bcs);
-        // set_bc(b_local, *_l[i], _bcs);
-
-        // Build local-to-global map
-        std::vector<PetscInt> local_to_global_map(
-            map->size(common::IndexMap::MapSize::ALL));
-        for (std::size_t k = 0; k < local_to_global_map.size(); ++k)
-        {
-          std::size_t k_global = map->local_to_global(k);
-          local_to_global_map[k]
-              = fem::get_global_index(index_maps, i, k_global);
-        }
-=======
         offset0
             += _l[j]->function_space(0)->dofmap()->index_map()->size_local();
         offset1
             += _l[j]->function_space(0)->dofmap()->index_map()->num_ghosts();
       }
->>>>>>> d145ad23
 
       // Assemble
       EigenVectorXd b_vec(map_size0 + map_size1);
@@ -799,13 +727,6 @@
     }
   }
 
-<<<<<<< HEAD
-  std::vector<PetscScalar> values;
-  values.reserve(boundary_values.size());
-  std::vector<la_index_t> rows;
-  rows.reserve(boundary_values.size());
-=======
->>>>>>> d145ad23
   for (auto bc : boundary_values)
   {
     if (bc.first < (std::size_t)b.size())
