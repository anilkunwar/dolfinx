--- conflicted
+++ resolved
@@ -5,16 +5,10 @@
 # SPDX-License-Identifier:    LGPL-3.0-or-later
 
 import os
-<<<<<<< HEAD
-from dolfin import *
+from dolfin import XDMFFile, Function, FunctionSpace, Expression, MPI, cpp, fem
 from dolfin_utils.test import tempdir, skip_if_complex
-import dolfin
-=======
-from dolfin import XDMFFile, Function, FunctionSpace, Expression, MPI, cpp, fem
-from dolfin_utils.test import tempdir
 assert(tempdir)
 
->>>>>>> 6e002839
 
 def test_read_write_p2_mesh(tempdir):
     mesh = cpp.generation.UnitDiscMesh.create(MPI.comm_world, 3,
@@ -30,11 +24,7 @@
     assert mesh2.num_entities_global(mesh.topology.dim) == mesh.num_entities_global(mesh.topology.dim)
     assert mesh2.num_entities_global(0) == mesh.num_entities_global(0)
 
-<<<<<<< HEAD
 @skip_if_complex
-=======
-
->>>>>>> 6e002839
 def test_read_write_p2_function(tempdir):
     mesh = cpp.generation.UnitDiscMesh.create(MPI.comm_world, 3,
                                               cpp.mesh.GhostMode.none)
