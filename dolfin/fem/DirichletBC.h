// Copyright (C) 2007-2012 Anders Logg and Garth N. Wells
//
// This file is part of DOLFIN.
//
// DOLFIN is free software: you can redistribute it and/or modify
// it under the terms of the GNU Lesser General Public License as published by
// the Free Software Foundation, either version 3 of the License, or
// (at your option) any later version.
//
// DOLFIN is distributed in the hope that it will be useful,
// but WITHOUT ANY WARRANTY; without even the implied warranty of
// MERCHANTABILITY or FITNESS FOR A PARTICULAR PURPOSE. See the
// GNU Lesser General Public License for more details.
//
// You should have received a copy of the GNU Lesser General Public License
// along with DOLFIN. If not, see <http://www.gnu.org/licenses/>.
//
// Modified by Kristian Oelgaard, 2007
// Modified by Johan Hake, 2009
// Modified by Joachim B Haga, 2012
// Modified by Mikael Mortensen, 2014
//
// First added:  2007-04-10
// Last changed: 2014-01-23
//
// FIXME: This class needs some cleanup, in particular collecting
//        all data from different representations into a common
//        data structure (perhaps an std::vector<std::size_t> with
//        facet indices).

#ifndef __DIRICHLET_BC_H
#define __DIRICHLET_BC_H

#include <map>
#include <set>
#include <string>
#include <vector>
#include <boost/multi_array.hpp>
#include <memory>
#include <unordered_map>

#include <dolfin/common/types.h>
#include <dolfin/common/Hierarchical.h>
#include <dolfin/common/MPI.h>
#include <dolfin/common/Variable.h>

namespace dolfin
{

  class GenericFunction;
  class FunctionSpace;
  class Facet;
  class GenericMatrix;
  class GenericVector;
  class SubDomain;
  template<typename T> class MeshFunction;

  /// Interface for setting (strong) Dirichlet boundary conditions.

  ///
  ///     u = g on G,
  ///
  /// where u is the solution to be computed, g is a function
  /// and G is a sub domain of the mesh.
  ///
  /// A DirichletBC is specified by the function g, the function space
  /// (trial space) and boundary indicators on (a subset of) the mesh
  /// boundary.
  ///
  /// The boundary indicators may be specified in a number of
  /// different ways.
  ///
  /// The simplest approach is to specify the boundary by a _SubDomain_
  /// object, using the inside() function to specify on which facets
  /// the boundary conditions should be applied. The boundary facets
  /// will then be searched for and marked *only* on the first call to
  /// apply. This means that the mesh could be moved after the first
  /// apply and the boundary markers would still remain intact.
  ///
  /// Alternatively, the boundary may be specified by a _MeshFunction_
  /// over facets labeling all mesh facets together with a number that
  /// specifies which facets should be included in the boundary.
  ///
  /// The third option is to attach the boundary information to the
  /// mesh. This is handled automatically when exporting a mesh from
  /// for example VMTK.
  ///
  /// The 'method' variable may be used to specify the type of method
  /// used to identify degrees of freedom on the boundary. Available
  /// methods are: topological approach (default), geometric approach,
  /// and pointwise approach. The topological approach is faster, but
  /// will only identify degrees of freedom that are located on a
  /// facet that is entirely on the boundary. In particular, the
  /// topological approach will not identify degrees of freedom for
  /// discontinuous elements (which are all internal to the cell). A
  /// remedy for this is to use the geometric approach. In the
  /// geometric approach, each dof on each facet that matches the
  /// boundary condition will be checked. To apply pointwise boundary
  /// conditions e.g. pointloads, one will have to use the pointwise
  /// approach. The three possibilities are "topological", "geometric"
  /// and "pointwise".
  ///
  /// Note: when using "pointwise", the boolean argument `on_boundary`
  /// in SubDomain::inside will always be false.
  ///
  /// The 'check_midpoint' variable can be used to decide whether or
  /// not the midpoint of each facet should be checked when a
  /// user-defined _SubDomain_ is used to define the domain of the
  /// boundary condition. By default, midpoints are always checked.
  /// Note that this variable may be of importance close to corners,
  /// in which case it is sometimes important to check the midpoint to
  /// avoid including facets "on the diagonal close" to a corner. This
  /// variable is also of importance for curved boundaries (like on a
  /// sphere or cylinder), in which case it is important *not* to
  /// check the midpoint which will be located in the interior of a
  /// domain defined relative to a radius.
  ///
  /// Note that there may be caching employed in BC computation for
  /// performance reasons. In particular, applicable DOFs are cached
  /// by some methods on a first apply(). This means that changing a
  /// supplied object (defining boundary subdomain) after first use may
  /// have no effect. But this is implementation and method specific.

  class DirichletBC : public Hierarchical<DirichletBC>, public Variable
  {

  public:

<<<<<<< HEAD
    /// Map type for DirichletBC
=======
    /// map type used by DirichletBC
>>>>>>> dd0ae923
    typedef std::unordered_map<std::size_t, double> Map;

    /// Create boundary condition for subdomain
    ///
    /// @param[in] V
    ///         The function space
    /// @param[in] g
    ///         The value
    /// @param[in] sub_domain
    ///         The subdomain
    /// @param[in] method
    ///         Optional argument: A string specifying
    ///         the method to identify dofs
    /// @param[in] check_midpoint
    DirichletBC(std::shared_ptr<const FunctionSpace> V,
                std::shared_ptr<const GenericFunction> g,
                std::shared_ptr<const SubDomain> sub_domain,
                std::string method="topological",
                bool check_midpoint=true);

    /// Create boundary condition for subdomain specified by index
    ///
    /// @param[in] V
    ///         The function space.
    /// @param[in] g
    ///         The value.
    /// @param[in] sub_domains
    ///         Subdomain markers
    /// @param[in] sub_domain
    ///         The subdomain index (number)
    /// @param[in] method
    ///         Optional argument: A string specifying the
    ///         method to identify dofs.
    DirichletBC(std::shared_ptr<const FunctionSpace> V,
                std::shared_ptr<const GenericFunction> g,
                std::shared_ptr<const MeshFunction<std::size_t>> sub_domains,
                std::size_t sub_domain,
                std::string method="topological");

    // TODO: Remove/deprecate this function
    /// Create boundary condition for boundary data included in the mesh
    ///
    /// @param[in] V
    ///         The function space.
    /// @param[in]  g
    ///         The value.
    /// @param[in] sub_domain
    ///         The subdomain index (number)
    /// @param[in] method
    ///         Optional argument: A string specifying the
    ///         method to identify dofs.
    DirichletBC(std::shared_ptr<const FunctionSpace> V,
                std::shared_ptr<const GenericFunction> g,
                std::size_t sub_domain,
                std::string method="topological");

    /// Create boundary condition for subdomain by boundary markers
    /// (cells, local facet numbers)
    ///
    /// @param[in] V
    ///         The function space.
    /// @param[in] g
    ///         The value.
    /// @param[in] markers
    ///         Subdomain markers (facet index local to process)
    /// @param[in] method
    ///         Optional argument: A string specifying the
    ///         method to identify dofs.
    DirichletBC(std::shared_ptr<const FunctionSpace> V,
                std::shared_ptr<const GenericFunction> g,
                const std::vector<std::size_t>& markers,
                std::string method="topological");

    /// Copy constructor. Either cached DOF data are copied.
    ///
    /// @param[in] bc
    ///         The object to be copied.
    DirichletBC(const DirichletBC& bc);

    /// Destructor
    ~DirichletBC();

    /// Assignment operator. Either cached DOF data are assigned.
    ///
    /// @param[in] bc
    ///         Another DirichletBC object.
    const DirichletBC& operator= (const DirichletBC& bc);

    /// Apply boundary condition to a matrix
    ///
    /// @param[in,out] A
    ///         The matrix to apply boundary condition to.
    void apply(GenericMatrix& A) const;

    /// Apply boundary condition to a vector
    ///
    /// @param[in,out] b
    ///         The vector to apply boundary condition to.
    void apply(GenericVector& b) const;

    /// Apply boundary condition to a linear system
    ///
    /// @param[in,out] A
    ///         The matrix to apply boundary condition to.
    /// @param[in,out] b
    ///         The vector to apply boundary condition to.
    void apply(GenericMatrix& A, GenericVector& b) const;

    /// Apply boundary condition to vectors for a nonlinear problem
    ///
    /// @param[in,out] b
    ///         The vector to apply boundary conditions to.
    /// @param[in] x
    ///         Another vector (nonlinear problem).
    void apply(GenericVector& b, const GenericVector& x) const;

    /// Apply boundary condition to a linear system for a nonlinear problem
    ///
    /// @param[in,out] A
    ///         The matrix to apply boundary conditions to.
    /// @param[in,out] b
    ///         The vector to apply boundary conditions to.
    /// @param[in] x
    ///         Another vector (nonlinear problem).
    void apply(GenericMatrix& A, GenericVector& b,
               const GenericVector& x) const;

    /// Get Dirichlet dofs and values. If a method other than 'pointwise' is
    /// used in parallel, the map may not be complete for local vertices since
    /// a vertex can have a bc applied, but the partition might not have a
    /// facet on the boundary. To ensure all local boundary dofs are marked,
    /// it is necessary to call gather() on the returned boundary values.
    ///
    /// @param[in,out] boundary_values
    ///         Map from dof to boundary value.
    void get_boundary_values(Map& boundary_values) const;

    /// Get boundary values from neighbour processes. If a method other than
    /// "pointwise" is used, this is necessary to ensure all boundary dofs are
    /// marked on all processes.
    ///
    /// @param[in,out] boundary_values
    ///         Map from dof to boundary value.
    void gather(Map& boundary_values) const;

    /// Make rows of matrix associated with boundary condition zero,
    /// useful for non-diagonal matrices in a block matrix.
    ///
    /// @param[in,out] A
    ///         The matrix
    void zero(GenericMatrix& A) const;

    /// Make columns of matrix associated with boundary condition
    /// zero, and update a (right-hand side) vector to reflect the
    /// changes. Useful for non-diagonals.
    ///
    /// @param[in,out] A
    ///         The matrix
    /// @param[in,out] b
    ///         The vector
    /// @param[in] diag_val
    ///         This parameter would normally be -1, 0 or 1.
    void zero_columns(GenericMatrix& A, GenericVector& b,
                      double diag_val=0) const;

    /// Return boundary markers
    ///
    /// @return std::vector<std::size_t>&
    ///         Boundary markers (facets stored as pairs of cells and
    ///         local facet numbers).
    const std::vector<std::size_t>& markers() const;

    /// Return function space V
    ///
    /// @return FunctionSpace
    ///         The function space to which boundary conditions are applied.
    std::shared_ptr<const FunctionSpace> function_space() const
    { return _function_space; }

    /// Return boundary value g
    ///
    /// @return GenericFunction
    ///         The boundary values.
    std::shared_ptr<const GenericFunction> value() const;

    /// Return shared pointer to subdomain
    ///
    /// @return SubDomain
    ///         Shared pointer to subdomain.
    std::shared_ptr<const SubDomain> user_sub_domain() const;

    /// Set value g for boundary condition, domain remains unchanged
    ///
    /// @param[in] g
    ///         The value.
    void set_value(std::shared_ptr<const GenericFunction> g);

    /// Set value to 0.0
    void homogenize();

    /// Return method used for computing Dirichlet dofs
    ///
    /// @return std::string
    ///         Method used for computing Dirichlet dofs ("topological",
    ///         "geometric" or "pointwise").
    std::string method() const;

    /// Default parameter values
    /// @return Parameters
    static Parameters default_parameters()
    {
      Parameters p("dirichlet_bc");
      p.add("use_ident", true);
      return p;
    }

  private:

    class LocalData;

    // Apply boundary conditions, common method
    void apply(GenericMatrix* A, GenericVector* b,
               const GenericVector* x) const;

    // Check input data to constructor
    void check() const;

    // Initialize facets (from sub domain, mesh, etc)
    void init_facets(const MPI_Comm mpi_comm) const;

    // Initialize sub domain markers from sub domain
    void
      init_from_sub_domain(std::shared_ptr<const SubDomain> sub_domain) const;

    // Initialize sub domain markers from MeshFunction
    void init_from_mesh_function(const MeshFunction<std::size_t>& sub_domains,
                                 std::size_t sub_domain) const;

    // Initialize sub domain markers from mesh
    void init_from_mesh(std::size_t sub_domain) const;

    // Compute dofs and values for application of boundary conditions
    // using given method
    void compute_bc(Map& boundary_values, LocalData& data,
                    std::string method) const;

    // Compute boundary values for facet (topological approach)
    void compute_bc_topological(Map& boundary_values,
                                LocalData& data) const;

    // Compute boundary values for facet (geometrical approach)
    void compute_bc_geometric(Map& boundary_values,
                              LocalData& data) const;

    // Compute boundary values for facet (pointwise approach)
    void compute_bc_pointwise(Map& boundary_values,
                              LocalData& data) const;

    // Check if the point is in the same plane as the given facet
    bool on_facet(const double* coordinates, const Facet& facet) const;

    // Check arguments
    void check_arguments(GenericMatrix* A, GenericVector* b,
                         const GenericVector* x) const;

    // The function space (possibly a sub function space)
    std::shared_ptr<const FunctionSpace> _function_space;

    // The function
    std::shared_ptr<const GenericFunction> _g;

    // Search method
    std::string _method;

    // Possible search methods
    static const std::set<std::string> methods;

  public:

    // User defined sub domain
    std::shared_ptr<const SubDomain> _user_sub_domain;

  private:

    // Cached number of bc dofs, used for memory allocation on second use
    mutable std::size_t _num_dofs;

    // Boundary facets, stored by facet index (local to process)
    mutable std::vector<std::size_t> _facets;

    // Cells attached to boundary, stored by cell index with map to
    // local dof number
    mutable std::map<std::size_t, std::vector<std::size_t>>
      _cells_to_localdofs;

    // User defined mesh function
    std::shared_ptr<const MeshFunction<std::size_t>> _user_mesh_function;

    // User defined sub domain marker for mesh or mesh function
    std::size_t _user_sub_domain_marker;

    // Flag for whether midpoints should be checked
    bool _check_midpoint;

    // Local data for application of boundary conditions
    class LocalData
    {
    public:

      // Constructor
      LocalData(const FunctionSpace& V);

      // Coefficients
      std::vector<double> w;

      // Facet dofs
      std::vector<std::size_t> facet_dofs;

      // Coordinates for dofs
      boost::multi_array<double, 2> coordinates;

    };


  };

}

#endif<|MERGE_RESOLUTION|>--- conflicted
+++ resolved
@@ -126,11 +126,7 @@
 
   public:
 
-<<<<<<< HEAD
-    /// Map type for DirichletBC
-=======
     /// map type used by DirichletBC
->>>>>>> dd0ae923
     typedef std::unordered_map<std::size_t, double> Map;
 
     /// Create boundary condition for subdomain
