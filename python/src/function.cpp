--- conflicted
+++ resolved
@@ -24,6 +24,9 @@
 
 namespace py = pybind11;
 
+using EigenRowMatrixXd =
+    Eigen::Matrix<double, Eigen::Dynamic, Eigen::Dynamic, Eigen::RowMajor>;
+
 namespace dolfin_wrappers {
 
 void function(py::module &m) {
@@ -39,7 +42,7 @@
       .def_readonly("mesh_identifier", &ufc::cell::mesh_identifier)
       .def_readonly("index", &ufc::cell::index);
 
-  // zunction
+  // GenericFunction
   py::class_<dolfin::function::GenericFunction,
              std::shared_ptr<dolfin::function::GenericFunction>,
              dolfin::common::Variable>(m, "GenericFunction")
@@ -52,45 +55,26 @@
       // FIXME: Change eval function to return NumPy array
       // FIXME: Add C++ version that takes a dolfin::mesh::Cell
       .def("eval",
-<<<<<<< HEAD
-           [](const dolfin::GenericFunction& self,
-              Eigen::Ref<RowMatrixXd> u,
-              Eigen::Ref<const RowMatrixXd> x, const dolfin::Cell& cell) {
-=======
            [](const dolfin::function::GenericFunction &self,
-              Eigen::Ref<Eigen::VectorXd> u,
-              Eigen::Ref<const Eigen::VectorXd> x,
+              Eigen::Ref<EigenRowMatrixXd> u,
+              Eigen::Ref<const EigenRowMatrixXd> x,
               const dolfin::mesh::Cell &cell) {
->>>>>>> de7b2a7c
              ufc::cell ufc_cell;
              cell.get_cell_data(ufc_cell);
              self.eval(u, x, ufc_cell);
            },
            "Evaluate GenericFunction (cell version)")
       .def("eval",
-<<<<<<< HEAD
-           (void (dolfin::GenericFunction::*)(Eigen::Ref<RowMatrixXd>,
-                                              Eigen::Ref<const RowMatrixXd>,
-                                              const ufc::cell&) const)
-               & dolfin::GenericFunction::eval,
-           "Evaluate GenericFunction (cell version)")
-      .def("eval",
-           (void (dolfin::GenericFunction::*)(Eigen::Ref<RowMatrixXd>,
-                                              Eigen::Ref<const RowMatrixXd>)
-                const)
-               & dolfin::GenericFunction::eval,
-=======
            (void (dolfin::function::GenericFunction::*)(
-               Eigen::Ref<Eigen::VectorXd>, Eigen::Ref<const Eigen::VectorXd>,
+               Eigen::Ref<EigenRowMatrixXd>, Eigen::Ref<const EigenRowMatrixXd>,
                const ufc::cell &) const) &
                dolfin::function::GenericFunction::eval,
            "Evaluate GenericFunction (cell version)")
       .def("eval",
            (void (dolfin::function::GenericFunction::*)(
-               Eigen::Ref<Eigen::VectorXd>, Eigen::Ref<const Eigen::VectorXd>)
+               Eigen::Ref<EigenRowMatrixXd>, Eigen::Ref<const EigenRowMatrixXd>)
                 const) &
                dolfin::function::GenericFunction::eval,
->>>>>>> de7b2a7c
            py::arg("values"), py::arg("x"), "Evaluate GenericFunction")
       .def("compute_vertex_values",
            [](dolfin::function::GenericFunction &self,
@@ -137,31 +121,16 @@
   class PyExpression : public dolfin::function::Expression {
     using dolfin::function::Expression::Expression;
 
-<<<<<<< HEAD
-    void eval(Eigen::Ref<RowMatrixXd> values,
-              Eigen::Ref<const RowMatrixXd> x) const override
-    {
-      PYBIND11_OVERLOAD(void, dolfin::Expression, eval, values, x);
-    }
-
-    void eval(Eigen::Ref<RowMatrixXd> values,
-              Eigen::Ref<const RowMatrixXd> x,
-              const ufc::cell& cell) const override
-    {
-      PYBIND11_OVERLOAD_NAME(void, dolfin::Expression, "eval_cell", eval,
-                             values, x, cell);
-=======
-    void eval(Eigen::Ref<Eigen::VectorXd> values,
-              Eigen::Ref<const Eigen::VectorXd> x) const override {
+    void eval(Eigen::Ref<EigenRowMatrixXd> values,
+              Eigen::Ref<const EigenRowMatrixXd> x) const override {
       PYBIND11_OVERLOAD(void, dolfin::function::Expression, eval, values, x);
     }
 
-    void eval(Eigen::Ref<Eigen::VectorXd> values,
-              Eigen::Ref<const Eigen::VectorXd> x,
+    void eval(Eigen::Ref<EigenRowMatrixXd> values,
+              Eigen::Ref<const EigenRowMatrixXd> x,
               const ufc::cell &cell) const override {
       PYBIND11_OVERLOAD_NAME(void, dolfin::function::Expression, "eval_cell",
                              eval, values, x, cell);
->>>>>>> de7b2a7c
     }
   };
 
@@ -169,8 +138,9 @@
   py::class_<dolfin::function::Expression, PyExpression,
              std::shared_ptr<dolfin::function::Expression>,
              dolfin::function::GenericFunction>(
-      m, "Expression", "An Expression is a function (field) that can appear as "
-                       "a coefficient in a form")
+      m, "Expression",
+      "An Expression is a function (field) that can appear as "
+      "a coefficient in a form")
       .def(py::init<std::vector<std::size_t>>())
       .def("__call__",
            [](const dolfin::function::Expression &self,
@@ -268,15 +238,13 @@
       //(dolfin::function::Function::*)(const
       // dolfin::function::Function&))
       //     &dolfin::function::Function::operator=)
-      .def("_assign",
-           (const dolfin::function::Function &(
-               dolfin::function::Function::
-                   *)(const dolfin::function::Expression &)) &
-               dolfin::function::Function::operator=)
-      .def("_assign",
-           (void (dolfin::function::Function::*)(
-               const dolfin::function::FunctionAXPY &)) &
-               dolfin::function::Function::operator=)
+      .def("_assign", (const dolfin::function::Function &(
+                          dolfin::function::Function::
+                              *)(const dolfin::function::Expression &)) &
+                          dolfin::function::Function::operator=)
+      .def("_assign", (void (dolfin::function::Function::*)(
+                          const dolfin::function::FunctionAXPY &)) &
+                          dolfin::function::Function::operator=)
       .def("__call__",
            [](dolfin::function::Function &self,
               Eigen::Ref<const Eigen::VectorXd> x) {
@@ -421,4 +389,4 @@
              return c;
            });
 }
-}+} // namespace dolfin_wrappers