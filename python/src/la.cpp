// Copyright (C) 2017 Chris Richardson and Garth N. Wells
//
// This file is part of DOLFIN.
//
// DOLFIN is free software: you can redistribute it and/or modify
// it under the terms of the GNU Lesser General Public License as published by
// the Free Software Foundation, either version 3 of the License, or
// (at your option) any later version.
//
// DOLFIN is distributed in the hope that it will be useful,
// but WITHOUT ANY WARRANTY; without even the implied warranty of
// MERCHANTABILITY or FITNESS FOR A PARTICULAR PURPOSE. See the
// GNU Lesser General Public License for more details.
//
// You should have received a copy of the GNU Lesser General Public License
// along with DOLFIN. If not, see <http://www.gnu.org/licenses/>.

#include <memory>
#include <pybind11/pybind11.h>
#include <pybind11/numpy.h>
#include <pybind11/eigen.h>
#include <pybind11/stl.h>
#include <pybind11/operators.h>

#ifdef HAS_PYBIND11_PETSC4PY
#include <petsc4py/petsc4py.h>
#endif

#include "casters.h"

#include <dolfin/common/Array.h>
#include <dolfin/la/solve.h>
#include <dolfin/la/BlockVector.h>
#include <dolfin/la/BlockMatrix.h>
#include <dolfin/la/GenericLinearOperator.h>
#include <dolfin/la/GenericLinearSolver.h>
#include <dolfin/la/GenericTensor.h>
#include <dolfin/la/GenericMatrix.h>
#include <dolfin/la/GenericVector.h>
#include <dolfin/la/IndexMap.h>
#include <dolfin/la/LinearAlgebraObject.h>
#include <dolfin/la/LinearOperator.h>
#include <dolfin/la/Matrix.h>
#include <dolfin/la/Vector.h>
#include <dolfin/la/Scalar.h>
#include <dolfin/la/TensorLayout.h>
#include <dolfin/la/DefaultFactory.h>
#include <dolfin/la/EigenFactory.h>
#include <dolfin/la/EigenMatrix.h>
#include <dolfin/la/EigenVector.h>
#include <dolfin/la/PETScFactory.h>
#include <dolfin/la/PETScKrylovSolver.h>
#include <dolfin/la/PETScLUSolver.h>
#include <dolfin/la/PETScLinearOperator.h>
#include <dolfin/la/PETScMatrix.h>
#include <dolfin/la/PETScOptions.h>
#include <dolfin/la/PETScPreconditioner.h>
#include <dolfin/la/PETScVector.h>
#include <dolfin/la/TpetraFactory.h>
#include <dolfin/la/TpetraMatrix.h>
#include <dolfin/la/TpetraVector.h>
#include <dolfin/la/TrilinosPreconditioner.h>
#include <dolfin/la/MueluPreconditioner.h>
#include <dolfin/la/BelosKrylovSolver.h>
#include <dolfin/la/LUSolver.h>
#include <dolfin/la/KrylovSolver.h>
#include <dolfin/la/SLEPcEigenSolver.h>
#include <dolfin/la/SparsityPattern.h>
#include <dolfin/la/solve.h>
#include <dolfin/la/VectorSpaceBasis.h>
#include <dolfin/la/test_nullspace.h>

namespace py = pybind11;

namespace
{
  template<typename T>
  void check_indices(const py::array_t<T>& x, std::int64_t local_size)
  {
    for (std::int64_t i = 0; i < (std::int64_t) x.size(); ++i)
    {
      std::int64_t _x = *(x.data() + i);
      if (_x < 0 or !(_x < local_size))
        throw py::index_error("Vector index out of range");
    }
  }

  // Linear operator trampoline class
  template<typename LinearOperatorBase>
  class PyLinearOperator : public LinearOperatorBase
  {
    using LinearOperatorBase::LinearOperatorBase;

    // pybdind11 has some issues when passing by reference (due to
    // the return value policy), so the below is non-standard.  See
    // https://github.com/pybind/pybind11/issues/250.

    std::size_t size(std::size_t dim) const
    { PYBIND11_OVERLOAD_PURE(std::size_t, LinearOperatorBase, size, ); }

    void mult(const dolfin::GenericVector& x, dolfin::GenericVector& y) const
    { PYBIND11_OVERLOAD_INT(void, LinearOperatorBase, "mult", &x, &y); }
  };

  // Linear operator trampoline class (with pure virtual 'mult'
  // function)
  template<typename LinearOperatorBase>
  class PyLinearOperatorPure : public LinearOperatorBase
  {
    using LinearOperatorBase::LinearOperatorBase;

    std::size_t size(std::size_t dim) const
    { PYBIND11_OVERLOAD_PURE(std::size_t, LinearOperatorBase, size, ); }

    void mult(const dolfin::GenericVector& x, dolfin::GenericVector& y) const
    {
      PYBIND11_OVERLOAD_INT(void, LinearOperatorBase, "mult", &x, &y);
      py::pybind11_fail("Tried to call pure virtual function \'mult\'");
    }
  };

}

namespace dolfin_wrappers
{
  using RowMatrixXd = Eigen::Matrix<double, Eigen::Dynamic, Eigen::Dynamic, Eigen::RowMajor>;

  void la(py::module& m)
  {
    // dolfin::IndexMap
    py::class_<dolfin::IndexMap, std::shared_ptr<dolfin::IndexMap>> index_map(m, "IndexMap");
    index_map.def("size", &dolfin::IndexMap::size);
    index_map.def("local_range", &dolfin::IndexMap::local_range);

    // dolfin::IndexMap enums
    py::enum_<dolfin::IndexMap::MapSize>(index_map, "MapSize")
      .value("ALL", dolfin::IndexMap::MapSize::ALL)
      .value("OWNED", dolfin::IndexMap::MapSize::OWNED)
      .value("UNOWNED", dolfin::IndexMap::MapSize::UNOWNED)
      .value("GLOBAL", dolfin::IndexMap::MapSize::GLOBAL);

    // dolfin::SparsityPattern
    py::class_<dolfin::SparsityPattern, std::shared_ptr<dolfin::SparsityPattern>>(m, "SparsityPattern")
      .def("init", &dolfin::SparsityPattern::init)
      .def("apply", &dolfin::SparsityPattern::apply)
      .def("str", &dolfin::SparsityPattern::str)
      .def("num_nonzeros", &dolfin::SparsityPattern::num_nonzeros)
      .def("num_nonzeros_diagonal", [](const dolfin::SparsityPattern& instance)
           {
             std::vector<std::size_t> num_nonzeros;
             instance.num_nonzeros_diagonal(num_nonzeros);
             return py::array_t<std::size_t>(num_nonzeros.size(), num_nonzeros.data());
           })
      .def("num_nonzeros_off_diagonal", [](const dolfin::SparsityPattern& instance)
           {
             std::vector<std::size_t> num_nonzeros;
             instance.num_nonzeros_off_diagonal(num_nonzeros);
             return py::array_t<std::size_t>(num_nonzeros.size(), num_nonzeros.data());
           })
      .def("num_local_nonzeros", [](const dolfin::SparsityPattern& instance)
           {
             std::vector<std::size_t> num_nonzeros;
             instance.num_local_nonzeros(num_nonzeros);
             return py::array_t<std::size_t>(num_nonzeros.size(), num_nonzeros.data());
           })
      // FIXME: Switch EigenMap in DOLFIN interface when SWIG is dropped
      .def("insert_local", [](dolfin::SparsityPattern& self,
                              std::vector<Eigen::Matrix<dolfin::la_index, Eigen::Dynamic, 1>> entries)
           {
             std::vector<dolfin::ArrayView<const dolfin::la_index>> e(entries.size());
             for (std::size_t i = 0; i < entries.size(); ++i)
               e[i] = dolfin::ArrayView<const dolfin::la_index>(entries[i].size(), &entries[i][0]);

             self.insert_local(e);
           })
      .def("insert_global", [](dolfin::SparsityPattern& self,
                              std::vector<Eigen::Matrix<dolfin::la_index, Eigen::Dynamic, 1>> entries)
           {
             std::vector<dolfin::ArrayView<const dolfin::la_index>> e(entries.size());
             for (std::size_t i = 0; i < entries.size(); ++i)
               e[i] = dolfin::ArrayView<const dolfin::la_index>(entries[i].size(), &entries[i][0]);

             self.insert_global(e);
           })
      .def("insert_local_global", [](dolfin::SparsityPattern& self,
                                     std::vector<Eigen::Matrix<dolfin::la_index, Eigen::Dynamic, 1>> entries)
           {
             std::vector<dolfin::ArrayView<const dolfin::la_index>> e(entries.size());
             for (std::size_t i = 0; i < entries.size(); ++i)
               e[i] = dolfin::ArrayView<const dolfin::la_index>(entries[i].size(), &entries[i][0]);

             self.insert_local_global(e);
           });

    // dolfin::TensorLayout
    py::class_<dolfin::TensorLayout, std::shared_ptr<dolfin::TensorLayout>> tensor_layout(m, "TensorLayout");

    // dolfin::TensorLayout enums
    py::enum_<dolfin::TensorLayout::Sparsity>(tensor_layout, "Sparsity")
      .value("SPARSE", dolfin::TensorLayout::Sparsity::SPARSE)
      .value("DENSE", dolfin::TensorLayout::Sparsity::DENSE);
    py::enum_<dolfin::TensorLayout::Ghosts>(tensor_layout, "Ghosts")
      .value("GHOSTED", dolfin::TensorLayout::Ghosts::GHOSTED)
      .value("UNGHOSTED", dolfin::TensorLayout::Ghosts::UNGHOSTED);

    tensor_layout
      .def(py::init([](const MPICommWrapper comm, std::size_t primary_dim,
                       dolfin::TensorLayout::Sparsity sparsity_pattern)
        { return std::unique_ptr<dolfin::TensorLayout>(new dolfin::TensorLayout(comm.get(), primary_dim, sparsity_pattern)); }))
      .def(py::init([](const MPICommWrapper comm,
                       std::vector<std::shared_ptr<const dolfin::IndexMap>> index_maps,
                       std::size_t primary_dim, dolfin::TensorLayout::Sparsity sparsity_pattern,
                       dolfin::TensorLayout::Ghosts ghosted)
        { return std::unique_ptr<dolfin::TensorLayout>(new dolfin::TensorLayout(comm.get(), index_maps, primary_dim,
                                                                                sparsity_pattern, ghosted)); }))
      .def("init", &dolfin::TensorLayout::init)
      .def("sparsity_pattern", (std::shared_ptr<dolfin::SparsityPattern> (dolfin::TensorLayout::*)()) &dolfin::TensorLayout::sparsity_pattern);

    // dolfin::LinearAlgebraObject
    py::class_<dolfin::LinearAlgebraObject, std::shared_ptr<dolfin::LinearAlgebraObject>,
               dolfin::Variable>(m, "LinearAlgebraObject")
      .def("mpi_comm", [](dolfin::LinearAlgebraObject& self)
        { return MPICommWrapper(self.mpi_comm()); });

    // dolfin::GenericLinearOperator
    py::class_<dolfin::GenericLinearOperator, std::shared_ptr<dolfin::GenericLinearOperator>,
               PyLinearOperatorPure<dolfin::GenericLinearOperator>, dolfin::LinearAlgebraObject>
      (m, "GenericLinearOperator", "GenericLinearOperator object");

    // dolfin::GenericTensor
    py::class_<dolfin::GenericTensor, std::shared_ptr<dolfin::GenericTensor>,
               dolfin::LinearAlgebraObject>
      (m, "GenericTensor", "DOLFIN GenericTensor object")
      .def("init", &dolfin::GenericTensor::init)
      .def("empty", &dolfin::GenericTensor::empty)
      .def("factory", &dolfin::GenericTensor::factory)
      .def("local_range", &dolfin::GenericTensor::local_range)
      .def("rank", &dolfin::GenericTensor::rank)
      .def("size", &dolfin::GenericTensor::size)
      .def("str", &dolfin::GenericTensor::str)
      .def("zero", &dolfin::GenericTensor::zero);

    // dolfin::GenericMatrix
    py::class_<dolfin::GenericMatrix, std::shared_ptr<dolfin::GenericMatrix>,
               dolfin::GenericTensor, dolfin::GenericLinearOperator>
      (m, "GenericMatrix", "DOLFIN GenericMatrix object")
      .def("init_vector", &dolfin::GenericMatrix::init_vector)
      .def("axpy", &dolfin::GenericMatrix::axpy)
      .def("mult", &dolfin::GenericMatrix::mult)
      .def("transpmult", &dolfin::GenericMatrix::transpmult)
      // __ifoo__
      .def("__imul__", &dolfin::GenericMatrix::operator*=, "Multiply by a scalar")
      .def("__itruediv__", &dolfin::GenericMatrix::operator/=, py::is_operator(), "Divide by a scalar")
      // Below is an examle of a hand-wrapped in-place operator. Note
      // the explicit return type (const reference). This is necessary
      // to avoid segfaults. Need to investigate more how pybind11
      // handles return types for operators.
      //.def("__itruediv__", [](dolfin::GenericMatrix& self, double a) -> const dolfin::GenericMatrix&
      //     {
      //       self /= a;
      //       return self;
      //     }, py::is_operator(), "Divide by a scalar")
      .def("__iadd__", &dolfin::GenericMatrix::operator+=, py::is_operator(), "Add Matrix")
      .def("__isub__", &dolfin::GenericMatrix::operator-=, py::is_operator(), "Subtract Matrix")
      // __add__
      .def("__add__", [](const dolfin::GenericMatrix& self, const dolfin::GenericMatrix& B)
           { auto C = self.copy(); (*C) += B; return C; }, py::is_operator())
      // __sub__
      .def("__sub__", [](const dolfin::GenericMatrix& self, const dolfin::GenericMatrix& B)
           { auto C = self.copy(); (*C) -= B; return C; }, py::is_operator())
      // __mul__
      .def("__mul__", [](const dolfin::GenericMatrix& self, double a)
           { auto B = self.copy(); (*B) *= a; return B; }, py::is_operator())
      .def("__rmul__", [](const dolfin::GenericMatrix& self, double a)
           { auto B = self.copy(); (*B) *= a; return B; }, py::is_operator())
      .def("__mul__", [](const dolfin::GenericMatrix& self, const dolfin::GenericVector& x)
           {
             auto y = x.factory().create_vector(x.mpi_comm());
             self.init_vector(*y, 0);
             self.mult(x, *y);
             return y;
           }, py::is_operator())
      .def("__mul__", [](const dolfin::GenericMatrix& self, const py::array_t<double> x)
           {
             if (x.ndim() != 1)
               throw py::index_error("NumPy must be a 1D array for multiplication by a GenericMatrix");
             if ((std::size_t) x.size() != self.size(1))
               throw py::index_error("Length of array must match number of matrix columns");

             auto _x = self.factory().create_vector(self.mpi_comm());
             self.init_vector(*_x, 1);
             std::vector<double> values(x.data(), x.data() + x.size());
             _x->set_local(values);
             _x->apply("insert");

             auto y = self.factory().create_vector(self.mpi_comm());
             self.init_vector(*y, 0);

             self.mult(*_x, *y);

             y->get_local(values);
             return py::array_t<double>(values.size(), values.data());
           }, "Multiply a DOLFIN matrix and a NumPy array (non-distributed matricds only)")
      // __div__
      .def("__truediv__", [](const dolfin::GenericMatrix& self, double a)
           { auto B = self.copy(); (*B) /= a; return B; }, py::is_operator())
      //
      .def("copy", &dolfin::GenericMatrix::copy)
      .def("local_range", &dolfin::GenericMatrix::local_range)
      .def("norm", &dolfin::GenericMatrix::norm)
      .def("nnz", &dolfin::GenericMatrix::nnz)
      .def("size", &dolfin::GenericMatrix::size)
      .def("apply", &dolfin::GenericMatrix::apply)
      .def("get_diagonal", &dolfin::GenericMatrix::get_diagonal)
      .def("set_diagonal", &dolfin::GenericMatrix::set_diagonal)
      .def("ident_zeros", &dolfin::GenericMatrix::ident_zeros, py::arg("tol") = DOLFIN_EPS)
      .def("ident", [](dolfin::GenericMatrix& self, std::vector<dolfin::la_index> rows)
           { self.ident(rows.size(), rows.data()); }, py::arg("rows"))
      .def("get", [](dolfin::GenericMatrix& self, Eigen::Ref<RowMatrixXd> block,
                     const std::vector<dolfin::la_index> rows,
                     const std::vector<dolfin::la_index> cols)
           {
             if ((std::size_t) block.rows() != rows.size())
               throw py::value_error("Block must have the same number of rows as len(rows)");
             if ((std::size_t) block.cols() != cols.size())
               throw py::value_error("Block must have the same number of columns as len(cols)");
             self.get((double *) block.data(), rows.size(), rows.data(),
                      cols.size(), cols.data());
           }, py::arg("block"), py::arg("rows"), py::arg("cols"))
      .def("set", [](dolfin::GenericMatrix& self, const Eigen::Ref<const RowMatrixXd> block,
                     const std::vector<dolfin::la_index> rows,
                     const std::vector<dolfin::la_index> cols)
           {
             if ((std::size_t) block.rows() != rows.size())
               throw py::value_error("Block must have the same number of rows as len(rows)");
             if ((std::size_t) block.cols() != cols.size())
               throw py::value_error("Block must have the same number of columns as len(cols)");
             self.set((const double *) block.data(), rows.size(), rows.data(),
                      cols.size(), cols.data());
           }, py::arg("block"), py::arg("rows"), py::arg("cols"))
      .def("getrow", [](const dolfin::GenericMatrix& instance, std::size_t row)
           {
             std::vector<double> values;
             std::vector<std::size_t> columns;
             instance.getrow(row, columns, values);
             auto _columns = py::array_t<std::size_t>(columns.size(), columns.data());
             auto _values = py::array_t<double>(values.size(), values.data());
             return std::make_pair(_columns, _values);
           }, py::arg("row"))
      .def("array", [](const dolfin::GenericMatrix& instance)
           {
             // FIXME: This function is highly dubious. It assumes a
             // particular matrix data layout.

             auto m_range = instance.local_range(0);
             std::size_t num_rows = m_range.second - m_range.first;
             std::size_t num_cols = instance.size(1);

             Eigen::MatrixXd A = Eigen::MatrixXd::Zero(num_rows, num_cols);
             std::vector<std::size_t> columns;
             std::vector<double> values;
             for (std::size_t i = 0; i < num_rows; ++i)
             {
               const std::size_t row = i + m_range.first;
               instance.getrow(row, columns, values);
               for (std::size_t j = 0; j < columns.size(); ++j)
                 A(i, columns[j]) = values[j];
             }

             return A;
           });

    // dolfin::GenericVector
    py::class_<dolfin::GenericVector, std::shared_ptr<dolfin::GenericVector>,
               dolfin::GenericTensor>
      (m, "GenericVector", "DOLFIN GenericVector object")
      .def("init", (void (dolfin::GenericVector::*)(std::size_t)) &dolfin::GenericVector::init)
      .def("init", (void (dolfin::GenericVector::*)(const dolfin::TensorLayout&)) &dolfin::GenericVector::init)
      .def("init", (void (dolfin::GenericVector::*)(std::pair<std::size_t, std::size_t>)) &dolfin::GenericVector::init)
      .def("copy", &dolfin::GenericVector::copy)
      // sub
      .def("__isub__", (const dolfin::GenericVector& (dolfin::GenericVector::*)(double))
           &dolfin::GenericVector::operator-=)
      .def("__isub__", (const dolfin::GenericVector& (dolfin::GenericVector::*)(const dolfin::GenericVector&))
           &dolfin::GenericVector::operator-=)
      .def("__sub__", [](dolfin::GenericVector& self, double a)
           { auto u = self.copy(); (*u) -= a; return u; }, py::is_operator())
      .def("__sub__", [](dolfin::GenericVector& self, const dolfin::GenericVector& v)
           { auto u = self.copy(); (*u) -= v; return u; }, py::is_operator())
      .def("__rsub__", [](dolfin::GenericVector& self, double a)
           { auto u = self.copy(); (*u) *= -1 ; (*u) += a; return u; }, py::is_operator())
      // div
      .def("__itruediv__", (const dolfin::GenericVector& (dolfin::GenericVector::*)(double))
           &dolfin::GenericVector::operator/=)
      .def("__truediv__", [](const dolfin::GenericVector& instance, double a)
           { auto x = instance.copy(); *x /= a; return x; })
      // add
      .def("__iadd__", (const dolfin::GenericVector& (dolfin::GenericVector::*)(double))
           &dolfin::GenericVector::operator+=)
      .def("__iadd__", (const dolfin::GenericVector& (dolfin::GenericVector::*)(const dolfin::GenericVector&))
           &dolfin::GenericVector::operator+=)
      .def("__add__", [](const dolfin::GenericVector& self, double a)
           { auto x = self.copy(); *x += a; return x;} )
      .def("__add__", [](const dolfin::GenericVector& self, const dolfin::GenericVector& x)
           { auto y = self.copy(); *y += x; return y;} )
      .def("__radd__", [](const dolfin::GenericVector& self, double a)
           { auto x = self.copy(); *x += a; return x;} )
      // mult
      .def("__imul__", (const dolfin::GenericVector& (dolfin::GenericVector::*)(double))
           &dolfin::GenericVector::operator*=)
      .def("__imul__", (const dolfin::GenericVector& (dolfin::GenericVector::*)(const dolfin::GenericVector&))
           &dolfin::GenericVector::operator*=)
      .def("__mul__", [](dolfin::GenericVector& v, double a)
           { auto u = v.copy(); *u *= a; return u; })
      .def("__mul__", [](const dolfin::GenericVector& v, const dolfin::GenericVector& u)
           { auto w = v.copy(); (*w) *= u; return w; }, "Component-wise multiplication of two vectors")
      .def("__rmul__", [](dolfin::GenericVector& v, double a)
           { auto u = v.copy(); *u *= a; return u; })
      // __getitem___
      .def("__getitem__", [](dolfin::GenericVector& self, py::slice slice)
           {
             std::size_t start, stop, step, slicelength;
             if (!slice.compute(self.local_size(), &start, &stop, &step, &slicelength))
               throw py::error_already_set();

             std::vector<double> values(slicelength);
             if (start != 0 or stop != self.local_size() or step != 1)
             {
               std::vector<dolfin::la_index> indices(slicelength, start);
               for (size_t i = 1; i < slicelength; ++i)
                 indices[i] = indices[i-1] + step;
               self.get_local(values.data(), values.size(), indices.data());
             }
             else
               self.get_local(values);

             return py::array_t<double>(values.size(), values.data());
           })
      .def("__getitem__", [](const dolfin::GenericVector& self, py::array_t<bool> indices)
           {
             if (indices.ndim() != 1)
               throw py::index_error("Indices must be a 1D array");
             if ((std::size_t) indices.size() != self.local_size())
               throw py::index_error("Indices size mismatch");
             check_indices(indices, self.local_size());

             // Get the values
             std::vector<double> values;
             self.get_local(values);

             // Extract filtered values
             std::vector<double> filtered;
             for (std::size_t i = 0; i < (std::size_t) indices.size(); ++i)
             {
               bool e = *(indices.data() + i);
               if (e)
                 filtered.push_back(values[i]);
             }

             return py::array_t<double>(filtered.size(), filtered.data());
           }, py::arg().noconvert())  // Use noconvert to avoid integers being converted to bool
      .def("__getitem__", [](dolfin::GenericVector& self, double index)
           { throw py::type_error("Cannot use float for GenericVector indexing with floats"); }, py::arg().noconvert())
      .def("__getitem__", [](dolfin::GenericVector& self, py::array_t<dolfin::la_index> indices)
           {
             if (indices.ndim() > 1)
               throw py::index_error("Indices must be a 1D array");
             check_indices(indices, self.local_size());

             py::array_t<double> values(indices.size());
             self.get_local(values.mutable_data(), values.size(), indices.data());
             return values;
           })
      .def("__getitem__", [](dolfin::GenericVector& self, dolfin::la_index index)
           {
             if (self.local_size() == 0)
               throw py::index_error("GenericVector has zero (local) length. Cannot index into it.");
             else if (index < 0)
               throw py::index_error("Index is negative");
             else if (!(index < (dolfin::la_index) self.local_size()))
               throw py::index_error("Index exceeds (local) size of GenericVector");
             return self.getitem(index);
           })
      // __setitem__
      .def("__setitem__", [](dolfin::GenericVector& self, py::slice slice, double value)
           {
             std::size_t start, stop, step, slicelength;
             if (!slice.compute(self.size(), &start, &stop, &step, &slicelength))
               throw py::error_already_set();
             if (start != 0 or stop != self.size() or step != 1)
               throw std::range_error("Only setting full slices for GenericVector is supported");

             self = value;
           })
      .def("__setitem__", [](dolfin::GenericVector& self, py::slice slice, const dolfin::GenericVector& x)
           {
             std::size_t start, stop, step, slicelength;
             if (!slice.compute(self.size(), &start, &stop, &step, &slicelength))
               throw py::error_already_set();
             if (start != 0 or stop != self.size() or step != 1)
               throw std::range_error("Only setting full slices for GenericVector is supported");
             self = x;
           })
      .def("__setitem__", [](dolfin::GenericVector& self, py::slice slice, const py::array_t<double> x)
           {
             if (x.ndim() != 1)
               throw py::index_error("Values to set must be a 1D array");

             std::size_t start, stop, step, slicelength;
             if (!slice.compute(self.size(), &start, &stop, &step, &slicelength))
               throw py::error_already_set();
             if (start != 0 or stop != self.size() or step != 1)
               throw std::range_error("Only full slices are supported");

             std::vector<double> values(x.data(), x.data() + x.size());
             if (!values.empty())
             {
               self.set_local(values);
               self.apply("insert");
             }
           })
      .def("__setitem__", [](dolfin::GenericVector& self, const py::array_t<dolfin::la_index> indices, double x)
           {
             if (indices.ndim() > 1)
               throw py::index_error("Indices to set must be a 1D array");
             check_indices(indices, self.local_size());

             // FIXME: combine with  py::array_t<double> x version?
             std::vector<double> _x(indices.size(), x);
             self.set_local(_x.data(), _x.size(), indices.data());
             self.apply("insert");
           })
      .def("__setitem__", [](dolfin::GenericVector& self, const py::array_t<dolfin::la_index> indices,
                             const py::array_t<double> x)
           {
             if (indices.ndim() != 1)
               throw py::index_error("Indices to set must be a 1D array");
             if (x.ndim() != 1)
               throw py::index_error("Values to set must be a 1D array");
             if (indices.shape(0) != x.shape(0))
               throw py::index_error("Index mismatch");
             check_indices(indices, self.local_size());

             // FIXME: check sizes
             self.set_local(x.data(), x.size(), indices.data());
             self.apply("insert");
           })
      .def("__len__", [](dolfin::GenericVector& self) { return self.local_size(); })
      .def("size",  (std::size_t (dolfin::GenericVector::*)() const) &dolfin::GenericVector::size)
      //
      .def("get_local", [](const dolfin::GenericVector& instance,
                           const std::vector<dolfin::la_index>& rows)
           {
             py::array_t<double> data(rows.size());
             instance.get_local(data.mutable_data(), rows.size(), rows.data());
             return data;
           })
      .def("get_local", [](const dolfin::GenericVector& instance)
           {
             std::vector<double> values;
             instance.get_local(values);
             return py::array_t<double>(values.size(), values.data());
           })
      .def("set_local", [](dolfin::GenericVector& instance, std::vector<double> values)
           {
             std::vector<dolfin::la_index> indices(values.size());
             std::iota(indices.begin(), indices.end(), 0);
             instance.set_local(values.data(), values.size(), indices.data());
           })
      .def("add_local", [](dolfin::GenericVector& self, py::array_t<double> values)
           {
             assert(values.ndim() == 1);
             dolfin::Array<double> _values(values.size(), values.mutable_data());
             self.add_local(_values);
           })
      .def("gather", [](const dolfin::GenericVector& instance, dolfin::GenericVector& y,
                        const std::vector<dolfin::la_index>& rows)
           { instance.gather(y, rows); })
      .def("gather", [](const dolfin::GenericVector& instance, py::array_t<dolfin::la_index> rows)
           {
             std::vector<dolfin::la_index> _rows(rows.data(), rows.data() + rows.size());
             std::vector<double> values(rows.size());
             instance.gather(values, _rows);
             return py::array_t<double>(values.size(), values.data());
           })
      .def("gather", [](const dolfin::GenericVector& instance, std::vector<dolfin::la_index> rows)
           {
             std::vector<double> values(rows.size());
             instance.gather(values, rows);
             return py::array_t<double>(values.size(), values.data());
           })
      .def("gather_on_zero", [](const dolfin::GenericVector& instance)
           {
             std::vector<double> values;
             instance.gather_on_zero(values);
             return py::array_t<double>(values.size(), values.data());
           })
      .def("axpy", &dolfin::GenericVector::axpy)
      .def("sum", (double (dolfin::GenericVector::*)() const) &dolfin::GenericVector::sum)
      .def("sum", [](const dolfin::GenericVector& self, py::array_t<std::size_t> rows)
           { const dolfin::Array<std::size_t> _rows(rows.size(), rows.mutable_data()); return self.sum(_rows); })
      .def("max", (double (dolfin::GenericVector::*)() const) &dolfin::GenericVector::max)
      .def("min", (double (dolfin::GenericVector::*)() const) &dolfin::GenericVector::min)
      .def("inner", &dolfin::GenericVector::inner)
      .def("norm", &dolfin::GenericVector::norm)
      .def("local_size", &dolfin::GenericVector::local_size)
      .def("local_range", (std::pair<std::int64_t, std::int64_t> (dolfin::GenericVector::*)() const) &dolfin::GenericVector::local_range)
      .def("owns_index", &dolfin::GenericVector::owns_index)
      .def("apply", &dolfin::GenericVector::apply)
      .def_property_readonly("__array_priority__", [](const dolfin::GenericVector& self){ return 0; });

    // dolfin::Matrix
    py::class_<dolfin::Matrix, std::shared_ptr<dolfin::Matrix>, dolfin::GenericMatrix>
      (m, "Matrix", "DOLFIN Matrix object")
      .def(py::init<>())
      .def(py::init<const dolfin::Matrix&>())  // Remove? (use copy instead)
      .def(py::init<const dolfin::GenericMatrix&>())  // Remove? (use copy instead)
      .def(py::init([](const MPICommWrapper comm)
        { return std::unique_ptr<dolfin::Matrix>(new dolfin::Matrix(comm.get())); }))
      // Enabling the below messes up the operators because pybind11
      // then fails to try the GenericMatrix __mul__ operators
      /*
      .def("__mul__", [](const dolfin::Matrix& self, const dolfin::GenericVector& x)
           {
             // Specialised verion in place of GenericMatrix.__mul__
             // becuase this guarantees that a dolfin::Vector is
             // return rather than a more concrete vector. Maybe not
             // important, but some tests check the type.
             dolfin::Vector y(x.mpi_comm());
             self.init_vector(y, 0);
             self.mult(x, y);
             return y;
           }, py::is_operator(),py::arg().noconvert())
      */
      .def("instance", (std::shared_ptr<dolfin::LinearAlgebraObject>(dolfin::Matrix::*)())
           &dolfin::Matrix::shared_instance);

    // dolfin::Vector
    py::class_<dolfin::Vector, std::shared_ptr<dolfin::Vector>, dolfin::GenericVector>
      (m, "Vector", "DOLFIN Vector object")
      .def(py::init<>())
      .def(py::init<const dolfin::Vector&>())
      .def(py::init<const dolfin::GenericVector&>())
      .def(py::init([](const MPICommWrapper comm)
        { return std::unique_ptr<dolfin::Vector>(new dolfin::Vector(comm.get())); }))
      .def(py::init([](const MPICommWrapper comm, std::size_t N)
        { return std::unique_ptr<dolfin::Vector>(new dolfin::Vector(comm.get(), N)); }))
      .def("min", &dolfin::Vector::min)
      .def("max", &dolfin::Vector::max)
      .def("abs", &dolfin::Vector::abs)
      .def("norm", &dolfin::Vector::norm)
      .def("inner", &dolfin::Vector::inner)
      .def("axpy", &dolfin::Vector::axpy)
      .def("zero", &dolfin::Vector::zero)
      .def("apply", &dolfin::Vector::apply)
      .def("str", &dolfin::Vector::str)
      .def("instance", (std::shared_ptr<dolfin::LinearAlgebraObject>(dolfin::Vector::*)())
           &dolfin::Vector::shared_instance);

    // dolfin::BlockMatrix
    py::class_<dolfin::BlockMatrix, std::shared_ptr<dolfin::BlockMatrix>>
      (m, "BlockMatrix")
      .def(py::init<std::size_t, std::size_t>(), py::arg("m")=0, py::arg("n")=0)
      .def("__getitem__", [](dolfin::BlockMatrix& self, py::tuple index)
           {
             if (index.size() != 2)
               throw py::key_error("Wrong number of indices");
             std::size_t i = index[0].cast<std::size_t>();
             std::size_t j = index[1].cast<std::size_t>();
             return self.get_block(i, j);
           })
      .def("__setitem__", [](dolfin::BlockMatrix& self, py::tuple index,
                             std::shared_ptr<dolfin::GenericMatrix> m)
           {
             if (index.size() != 2)
               throw py::key_error("Wrong number of indices");
             std::size_t i = index[0].cast<std::size_t>();
             std::size_t j = index[1].cast<std::size_t>();
             self.set_block(i, j, m);
           })
      .def("mult", &dolfin::BlockMatrix::mult, py::arg("x"), py::arg("y"), py::arg("transposed")=false);

    // dolfin::BlockVector
    py::class_<dolfin::BlockVector, std::shared_ptr<dolfin::BlockVector>>
      (m, "BlockVector")
      .def(py::init<std::size_t>())
      .def("__getitem__", [](dolfin::BlockVector& self, std::size_t index)
           { return self.get_block(index); })
      .def("__setitem__", [](dolfin::BlockVector& self, std::size_t index,
                             std::shared_ptr<dolfin::GenericVector> v)
           { self.set_block(index, v); });

    // dolfin::Scalar
    py::class_<dolfin::Scalar, std::shared_ptr<dolfin::Scalar>, dolfin::GenericTensor>
      (m, "Scalar")
      .def(py::init<>())
      .def(py::init([](const MPICommWrapper comm)
        { return std::unique_ptr<dolfin::Scalar>(new dolfin::Scalar(comm.get())); }))
      .def("add_local_value", &dolfin::Scalar::add_local_value)
      .def("apply", &dolfin::Scalar::apply)
      .def("mpi_comm", [](dolfin::Scalar& self)
        { return MPICommWrapper(self.mpi_comm()); })
      .def("get_scalar_value", &dolfin::Scalar::get_scalar_value);

    // dolfin::LinearOperator
    py::class_<dolfin::LinearOperator, std::shared_ptr<dolfin::LinearOperator>,
               PyLinearOperatorPure<dolfin::LinearOperator>, dolfin::GenericLinearOperator>
      (m, "LinearOperator")
      .def(py::init<const dolfin::GenericVector&, const dolfin::GenericVector&>())
      .def("instance", (std::shared_ptr<dolfin::LinearAlgebraObject>(dolfin::LinearOperator::*)())
           &dolfin::LinearOperator::shared_instance);

    // dolfin::GenericLinearAlgebraFactory
    py::class_<dolfin::GenericLinearAlgebraFactory, std::shared_ptr<dolfin::GenericLinearAlgebraFactory>>
      (m, "GenericLinearAlgebraFactory", "DOLFIN GenericLinearAlgebraFactory object");

    // dolfin::DefaultFactory
    py::class_<dolfin::DefaultFactory, std::shared_ptr<dolfin::DefaultFactory>>
      (m, "DefaultFactory", "DOLFIN DefaultFactory object")
      .def(py::init<>())
      .def_static("factory", &dolfin::DefaultFactory::factory)
      .def("create_matrix", [](const dolfin::DefaultFactory &self, const MPICommWrapper comm)
        { return self.create_matrix(comm.get()); })
      .def("create_vector", [](const dolfin::DefaultFactory &self, const MPICommWrapper comm)
        { return self.create_vector(comm.get()); });

    // dolfin::EigenFactory
    py::class_<dolfin::EigenFactory, std::shared_ptr<dolfin::EigenFactory>,
      dolfin::GenericLinearAlgebraFactory>
      (m, "EigenFactory", "DOLFIN EigenFactory object")
      .def("instance", &dolfin::EigenFactory::instance)
      .def("create_matrix", [](const dolfin::EigenFactory &self, const MPICommWrapper comm)
        { return self.create_matrix(comm.get()); })
      .def("create_vector", [](const dolfin::EigenFactory &self, const MPICommWrapper comm)
        { return self.create_vector(comm.get()); });

    // dolfin::EigenVector
    py::class_<dolfin::EigenVector, std::shared_ptr<dolfin::EigenVector>,
               dolfin::GenericVector>
      (m, "EigenVector", "DOLFIN EigenVector object")
      .def(py::init<>())
<<<<<<< HEAD
      .def(py::init<MPI_Comm>())
      .def(py::init<MPI_Comm, std::size_t>())
      .def("array_view", [](dolfin::EigenVector& self) -> Eigen::Ref<Eigen::VectorXd> { return *self.vec(); },
           "Return a writable numpy array view of the data in the EigenVector");
=======
      .def(py::init([](const MPICommWrapper comm)
        { return std::unique_ptr<dolfin::EigenVector>(new dolfin::EigenVector(comm.get())); }))
      .def(py::init([](const MPICommWrapper comm, std::size_t N)
        { return std::unique_ptr<dolfin::EigenVector>(new dolfin::EigenVector(comm.get(), N)); }))
      //.def("array", (std::shared_ptr<Eigen::VectorXd> (dolfin::EigenVector::*)()) &dolfin::EigenVector::vec);
      .def("array", [](dolfin::EigenVector& self) -> Eigen::Ref<Eigen::VectorXd> { return *self.vec(); } );
>>>>>>> 8c9fd2cd

    // dolfin::EigenMatrix
    py::class_<dolfin::EigenMatrix, std::shared_ptr<dolfin::EigenMatrix>,
               dolfin::GenericMatrix>
      (m, "EigenMatrix", "DOLFIN EigenMatrix object")
      .def(py::init<>())
      .def(py::init<std::size_t, std::size_t>())
      .def("sparray", (dolfin::EigenMatrix::eigen_matrix_type& (dolfin::EigenMatrix::*)()) &dolfin::EigenMatrix::mat,
           py::return_value_policy::reference_internal)
      .def("data_view", [](dolfin::EigenMatrix& instance)
           {
             auto _data = instance.data();
             std::size_t nnz = std::get<3>(_data);

             Eigen::Map<const Eigen::VectorXi> rows(std::get<0>(_data), instance.size(0) + 1);
             Eigen::Map<const Eigen::VectorXi> cols(std::get<1>(_data), nnz);
             Eigen::Map<const Eigen::VectorXd> values(std::get<2>(_data), nnz);

             return py::make_tuple(rows, cols, values);
           },
           py::return_value_policy::reference_internal, "Return CSR matrix data as NumPy arrays (shared data)")
      .def("data", [](dolfin::EigenMatrix& instance)
           {
             auto _data = instance.data();
             std::size_t nnz = std::get<3>(_data);

             Eigen::VectorXi rows = Eigen::Map<const Eigen::VectorXi>(std::get<0>(_data), instance.size(0) + 1);
             Eigen::VectorXi cols = Eigen::Map<const Eigen::VectorXi>(std::get<1>(_data), nnz);
             Eigen::VectorXd values  = Eigen::Map<const Eigen::VectorXd>(std::get<2>(_data), nnz);

             return py::make_tuple(rows, cols, values);
           },
           py::return_value_policy::copy, "Return copy of CSR matrix data as NumPy arrays");

    // dolfin::GenericLinearSolver
    py::class_<dolfin::GenericLinearSolver, std::shared_ptr<dolfin::GenericLinearSolver>,
               dolfin::Variable>
      (m, "GenericLinearSolver", "DOLFIN GenericLinearSolver object");

    #ifdef HAS_PETSC
    py::class_<dolfin::PETScOptions>(m, "PETScOptions")
      .def_static("set", (void (*)(std::string)) &dolfin::PETScOptions::set)
      .def_static("set", (void (*)(std::string, bool)) &dolfin::PETScOptions::set)
      .def_static("set", (void (*)(std::string, int)) &dolfin::PETScOptions::set)
      .def_static("set", (void (*)(std::string, double)) &dolfin::PETScOptions::set)
      .def_static("set", (void (*)(std::string, std::string)) &dolfin::PETScOptions::set)
      .def_static("clear", (void (*)(std::string)) &dolfin::PETScOptions::clear)
      .def_static("clear", (void (*)()) &dolfin::PETScOptions::clear);

    // dolfin::PETScObject
    py::class_<dolfin::PETScObject, std::shared_ptr<dolfin::PETScObject>>(m, "PETScObject");

    // dolfin::PETScFactory
    py::class_<dolfin::PETScFactory, std::shared_ptr<dolfin::PETScFactory>,
               dolfin::GenericLinearAlgebraFactory>
      (m, "PETScFactory", "DOLFIN PETScFactory object")
      .def("instance", &dolfin::PETScFactory::instance)
      .def("create_matrix", [](const dolfin::PETScFactory &self, const MPICommWrapper comm)
        { return self.create_matrix(comm.get()); })
      .def("create_vector", [](const dolfin::EigenFactory &self, const MPICommWrapper comm)
        { return self.create_vector(comm.get()); });

    // dolfin::PETScVector
    py::class_<dolfin::PETScVector, std::shared_ptr<dolfin::PETScVector>,
               dolfin::GenericVector, dolfin::PETScObject>
      (m, "PETScVector", "DOLFIN PETScVector object")
      .def(py::init<>())
      .def(py::init([](const MPICommWrapper comm)
                    { return std::unique_ptr<dolfin::PETScVector>(new dolfin::PETScVector(comm.get())); }))
      .def(py::init([](const MPICommWrapper comm, std::size_t N)
                    { return std::unique_ptr<dolfin::PETScVector>(new dolfin::PETScVector(comm.get(), N)); }))
      .def(py::init<Vec>())
      .def("get_options_prefix", &dolfin::PETScVector::get_options_prefix)
      .def("set_options_prefix", &dolfin::PETScVector::set_options_prefix)
      .def("update_ghost_values", &dolfin::PETScVector::update_ghost_values)
      .def("vec", &dolfin::PETScVector::vec, "Return underlying PETSc Vec object");

    // dolfin::PETScBaseMatrix
    py::class_<dolfin::PETScBaseMatrix, std::shared_ptr<dolfin::PETScBaseMatrix>,
               dolfin::PETScObject, dolfin::Variable>(m, "PETScBaseMatrix")
      .def("size", (std::size_t (dolfin::PETScBaseMatrix::*)(std::size_t) const) &dolfin::PETScBaseMatrix::size)
      .def("mat", &dolfin::PETScBaseMatrix::mat, "Return underlying PETSc Mat object");

    // dolfin::PETScLinearOperator
    py::class_<dolfin::PETScLinearOperator, std::shared_ptr<dolfin::PETScLinearOperator>,
               PyLinearOperator<dolfin::PETScLinearOperator>, dolfin::PETScBaseMatrix,
               dolfin::GenericLinearOperator>
      (m, "PETScLinearOperator", "PETScLinearOperator object")
      .def(py::init([](const MPICommWrapper comm)
        { return std::unique_ptr<dolfin::PETScLinearOperator>(new dolfin::PETScLinearOperator(comm.get())); }))
      .def("size", &dolfin::PETScLinearOperator::size)
      .def("mult", &dolfin::PETScLinearOperator::mult)
      .def("mpi_comm", [](dolfin::PETScLinearOperator& self)
        { return MPICommWrapper(self.mpi_comm()); });

    // dolfin::PETScMatrix
    py::class_<dolfin::PETScMatrix, std::shared_ptr<dolfin::PETScMatrix>,
               dolfin::GenericMatrix, dolfin::PETScBaseMatrix>
      (m, "PETScMatrix", "DOLFIN PETScMatrix object")
      .def(py::init<>())
      .def(py::init([](const MPICommWrapper comm)
        { return std::unique_ptr<dolfin::PETScMatrix>(new dolfin::PETScMatrix(comm.get())); }))
      .def(py::init<Mat>())
      .def("get_options_prefix", &dolfin::PETScMatrix::get_options_prefix)
      .def("set_options_prefix", &dolfin::PETScMatrix::set_options_prefix)
      .def("set_nullspace", &dolfin::PETScMatrix::set_nullspace)
      .def("set_near_nullspace", &dolfin::PETScMatrix::set_near_nullspace);

    py::class_<dolfin::PETScPreconditioner, std::shared_ptr<dolfin::PETScPreconditioner>>
      (m, "PETScPreconditioner", "DOLFIN PETScPreconditioner object")
      .def(py::init<std::string>(), py::arg("type")="default")
      .def("preconditioners", &dolfin::PETScPreconditioner::preconditioners);

    #endif

    #ifdef HAS_TRILINOS

    // dolfin::TpetraFactory
    py::class_<dolfin::TpetraFactory, std::shared_ptr<dolfin::TpetraFactory>,
               dolfin::GenericLinearAlgebraFactory>
      (m, "TpetraFactory", "DOLFIN TpetraFactory object")
      .def("instance", &dolfin::TpetraFactory::instance)
      .def("create_matrix", [](const dolfin::TpetraFactory &self, const MPICommWrapper comm)
        { return self.create_matrix(comm.get()); })
      .def("create_vector", [](const dolfin::TpetraFactory &self, const MPICommWrapper comm)
        { return self.create_vector(comm.get()); });

    // dolfin::TpetraVector
    py::class_<dolfin::TpetraVector, std::shared_ptr<dolfin::TpetraVector>,
               dolfin::GenericVector>
      (m, "TpetraVector", "DOLFIN TpetraVector object")
      .def(py::init([](const MPICommWrapper comm=MPICommWrapper(MPI_COMM_WORLD))
        { return std::unique_ptr<dolfin::TpetraVector>(new dolfin::TpetraVector(comm.get())); }),
        py::arg("comm")=MPICommWrapper(MPI_COMM_WORLD))
      .def(py::init([](const MPICommWrapper comm, std::size_t N)
        { return std::unique_ptr<dolfin::TpetraVector>(new dolfin::TpetraVector(comm.get(), N)); }));

    // dolfin::TpetraMatrix
    py::class_<dolfin::TpetraMatrix, std::shared_ptr<dolfin::TpetraMatrix>,
               dolfin::GenericMatrix>
      (m, "TpetraMatrix", "DOLFIN TpetraMatrix object")
      .def(py::init<>());

    // dolfin::TrilinosPreconditioner
    py::class_<dolfin::TrilinosPreconditioner, std::shared_ptr<dolfin::TrilinosPreconditioner>>
      (m, "TrilinosPreconditioner", "DOLFIN TrilinosPreconditioner object");

    // dolfin::MueluPreconditioner
    py::class_<dolfin::MueluPreconditioner, std::shared_ptr<dolfin::MueluPreconditioner>,
               dolfin::TrilinosPreconditioner, dolfin::Variable>
      (m, "MueluPreconditioner", "Muelu Preconditioner")
      .def(py::init<>());

    // dolfin::BelosKrylovSolver
    py::class_<dolfin::BelosKrylovSolver, std::shared_ptr<dolfin::BelosKrylovSolver>,
               dolfin::GenericLinearSolver>
      (m, "BelosKrylovSolver", "Belos KrylovSolver")
      .def(py::init<std::string, std::shared_ptr<dolfin::TrilinosPreconditioner>>())
      .def("set_operator", &dolfin::BelosKrylovSolver::set_operator)
      .def("set_operators", &dolfin::BelosKrylovSolver::set_operators)
      .def("solve", (std::size_t (dolfin::BelosKrylovSolver::*)
                     (dolfin::GenericVector&, const dolfin::GenericVector&))
           &dolfin::BelosKrylovSolver::solve)
      .def("solve", (std::size_t (dolfin::BelosKrylovSolver::*)
                     (const dolfin::GenericLinearOperator&,
                      dolfin::GenericVector&, const dolfin::GenericVector&))
           &dolfin::BelosKrylovSolver::solve);
    #endif

    // dolfin::LUSolver
    py::class_<dolfin::LUSolver, std::shared_ptr<dolfin::LUSolver>,
               dolfin::GenericLinearSolver>
      (m, "LUSolver", "DOLFIN LUSolver object")
      .def(py::init<>())
      .def(py::init<std::shared_ptr<const dolfin::GenericLinearOperator>, std::string>(),
           py::arg("A"), py::arg("method")="default")
      .def(py::init([](const MPICommWrapper comm,
                       std::shared_ptr<const dolfin::GenericLinearOperator> A,
                       std::string method="default")
          { return std::unique_ptr<dolfin::LUSolver>(new dolfin::LUSolver(comm.get(), A, method)); }),
          py::arg("comm"), py::arg("A"), py::arg("method") = "default")
      .def("set_operator", &dolfin::LUSolver::set_operator)
      .def("solve", (std::size_t (dolfin::LUSolver::*)(dolfin::GenericVector&,
                                                       const dolfin::GenericVector&))
           &dolfin::LUSolver::solve)
      .def("solve", (std::size_t (dolfin::LUSolver::*)(const dolfin::GenericLinearOperator&,
                                                       dolfin::GenericVector&,
                                                       const dolfin::GenericVector&))
           &dolfin::LUSolver::solve);

    #ifdef HAS_PETSC
    // dolfin::PETScLUSolver
    py::class_<dolfin::PETScLUSolver, std::shared_ptr<dolfin::PETScLUSolver>,
               dolfin::GenericLinearSolver>
      (m, "PETScLUSolver", "DOLFIN PETScLUSolver object")
      .def(py::init<std::string>(), py::arg("method")="default")
      .def(py::init([](const MPICommWrapper comm,
                       std::string method="default")
          { return std::unique_ptr<dolfin::PETScLUSolver>(new dolfin::PETScLUSolver(comm.get(), method)); }),
          py::arg("comm"), py::arg("method") = "default")
      .def(py::init([](const MPICommWrapper comm,
                       std::shared_ptr<const dolfin::PETScMatrix> A,
                       std::string method="default")
          { return std::unique_ptr<dolfin::PETScLUSolver>(new dolfin::PETScLUSolver(comm.get(), A, method)); }),
          py::arg("comm"), py::arg("A"), py::arg("method") = "default")
      .def(py::init<std::shared_ptr<const dolfin::PETScMatrix>, std::string>(),
           py::arg("A"), py::arg("method")="default")
      .def("get_options_prefix", &dolfin::PETScLUSolver::get_options_prefix)
      .def("set_options_prefix", &dolfin::PETScLUSolver::set_options_prefix)
      .def("solve", (std::size_t (dolfin::PETScLUSolver::*)(dolfin::GenericVector&, const dolfin::GenericVector&))
           &dolfin::PETScLUSolver::solve)
      .def("solve", (std::size_t (dolfin::PETScLUSolver::*)(const dolfin::GenericLinearOperator&,
                                                            dolfin::GenericVector&,
                                                            const dolfin::GenericVector&))
           &dolfin::PETScLUSolver::solve)
      .def("ksp", &dolfin::PETScLUSolver::ksp);
#endif

    // dolfin::KrylovSolver
    py::class_<dolfin::KrylovSolver, std::shared_ptr<dolfin::KrylovSolver>,
               dolfin::GenericLinearSolver>
      (m, "KrylovSolver", "DOLFIN KrylovSolver object")
      .def(py::init<std::string, std::string>(), py::arg("method")="default",
           py::arg("preconditioner")="default")
      .def(py::init<std::shared_ptr<const dolfin::GenericLinearOperator>,
           std::string, std::string>(), py::arg("A"),
           py::arg("method")="default", py::arg("preconditioner")="default")
      .def(py::init([](const MPICommWrapper comm,
                       std::shared_ptr<const dolfin::GenericLinearOperator> A,
                       std::string method="default",
                       std::string preconditioner="default")
          { return std::unique_ptr<dolfin::KrylovSolver>(new dolfin::KrylovSolver(comm.get(), A,
              method, preconditioner)); }),
          py::arg("comm"), py::arg("A"), py::arg("method") = "default", py::arg("preconditioner")="default")
      .def("set_operator", &dolfin::KrylovSolver::set_operator)
      .def("set_operators", &dolfin::KrylovSolver::set_operators)
      .def("solve", (std::size_t (dolfin::KrylovSolver::*)(dolfin::GenericVector&,
                                                           const dolfin::GenericVector&))
           &dolfin::KrylovSolver::solve)
      .def("solve", (std::size_t (dolfin::KrylovSolver::*)(const dolfin::GenericLinearOperator&,
                      dolfin::GenericVector&, const dolfin::GenericVector&))
           &dolfin::KrylovSolver::solve);

    #ifdef HAS_PETSC
    // dolfin::PETScKrylovSolver
    py::class_<dolfin::PETScKrylovSolver, std::shared_ptr<dolfin::PETScKrylovSolver>,
               dolfin::GenericLinearSolver>
      petsc_ks(m, "PETScKrylovSolver", "DOLFIN PETScKrylovSolver object");

    petsc_ks.def(py::init<>())
      .def(py::init<std::string>())
      .def(py::init<std::string, std::string>())
      .def(py::init<std::string, std::shared_ptr<dolfin::PETScPreconditioner>>())
      .def(py::init<KSP>())
      .def("get_options_prefix", &dolfin::PETScKrylovSolver::get_options_prefix)
      .def("set_options_prefix", &dolfin::PETScKrylovSolver::set_options_prefix)
      .def("get_norm_type", (dolfin::PETScKrylovSolver::norm_type (dolfin::PETScKrylovSolver::*)() const)
           &dolfin::PETScKrylovSolver::get_norm_type)
      .def("set_norm_type", &dolfin::PETScKrylovSolver::set_norm_type)
      .def("set_operator",  (void (dolfin::PETScKrylovSolver::*)(std::shared_ptr<const dolfin::GenericLinearOperator>))
           &dolfin::PETScKrylovSolver::set_operator)
      .def("set_operators", (void (dolfin::PETScKrylovSolver::*)(std::shared_ptr<const dolfin::GenericLinearOperator>,
                                                                 std::shared_ptr<const dolfin::GenericLinearOperator>))
           &dolfin::PETScKrylovSolver::set_operators)
      .def("solve", (std::size_t (dolfin::PETScKrylovSolver::*)(dolfin::GenericVector&, const dolfin::GenericVector&))
           &dolfin::PETScKrylovSolver::solve)
      .def("solve", (std::size_t (dolfin::PETScKrylovSolver::*)(const dolfin::GenericLinearOperator&,
                                                                dolfin::GenericVector&, const dolfin::GenericVector&))
           &dolfin::PETScKrylovSolver::solve)
      .def("set_from_options", &dolfin::PETScKrylovSolver::set_from_options)
      .def("set_reuse_preconditioner", &dolfin::PETScKrylovSolver::set_reuse_preconditioner)
      .def("set_dm", &dolfin::PETScKrylovSolver::set_dm)
      .def("set_dm_active", &dolfin::PETScKrylovSolver::set_dm_active)
      .def("ksp", &dolfin::PETScKrylovSolver::ksp);

    py::enum_<dolfin::PETScKrylovSolver::norm_type>(petsc_ks, "norm_type")
      .value("none", dolfin::PETScKrylovSolver::norm_type::none)
      .value("default_norm", dolfin::PETScKrylovSolver::norm_type::default_norm)
      .value("preconditioned", dolfin::PETScKrylovSolver::norm_type::preconditioned)
      .value("unpreconditioned", dolfin::PETScKrylovSolver::norm_type::unpreconditioned)
      .value("natural", dolfin::PETScKrylovSolver::norm_type::natural);
    #endif

    #ifdef HAS_SLEPC
    // dolfin::SLEPcEigenSolver
    py::class_<dolfin::SLEPcEigenSolver, std::shared_ptr<dolfin::SLEPcEigenSolver>,
               dolfin::Variable>(m, "SLEPcEigenSolver")
      .def(py::init<std::shared_ptr<const dolfin::PETScMatrix>>())
      .def(py::init<std::shared_ptr<const dolfin::PETScMatrix>, std::shared_ptr<const dolfin::PETScMatrix>>())
      // FIXME: The below must come after the other
      // constructors. Check the MPI_Comm caster raises appropriate
      // exceptions for pybind11 to move onto next interface.
      .def(py::init([](const MPICommWrapper comm)
          { return std::unique_ptr<dolfin::SLEPcEigenSolver>(new dolfin::SLEPcEigenSolver(comm.get())); }))
      .def("set_options_prefix", &dolfin::SLEPcEigenSolver::set_options_prefix)
      .def("set_from_options", &dolfin::SLEPcEigenSolver::set_from_options)
      .def("set_operators", &dolfin::SLEPcEigenSolver::set_operators)
      .def("get_options_prefix", &dolfin::SLEPcEigenSolver::get_options_prefix)
      .def("get_number_converged", &dolfin::SLEPcEigenSolver::get_number_converged)
      .def("set_deflation_space", &dolfin::SLEPcEigenSolver::set_deflation_space)
      .def("set_initial_space", &dolfin::SLEPcEigenSolver::set_initial_space)
      .def("solve", (void (dolfin::SLEPcEigenSolver::*)())
           &dolfin::SLEPcEigenSolver::solve)
      .def("solve", (void (dolfin::SLEPcEigenSolver::*)(std::size_t))
           &dolfin::SLEPcEigenSolver::solve)
      .def("get_eigenvalue", [](dolfin::SLEPcEigenSolver& self, std::size_t i)
           {
             double lr, lc;
             self.get_eigenvalue(lr, lc, i);
             return py::make_tuple(lr, lc);
           })
      .def("get_eigenpair", [](dolfin::SLEPcEigenSolver& self, std::size_t i)
           {
             double lr, lc;
             dolfin::PETScVector r, c;
             self.get_eigenpair(lr, lc, r, c, i);
             return py::make_tuple(lr, lc, r, c);
           });
    #endif

    // dolfin::VectorSpaceBasis
    py::class_<dolfin::VectorSpaceBasis, std::shared_ptr<dolfin::VectorSpaceBasis>>(m, "VectorSpaceBasis")
      .def(py::init<const std::vector<std::shared_ptr<dolfin::GenericVector>>>())
      .def("is_orthonormal", &dolfin::VectorSpaceBasis::is_orthonormal, py::arg("tol")=1.0e-10)
      .def("is_orthogonal", &dolfin::VectorSpaceBasis::is_orthogonal, py::arg("tol")=1.0e-10)
      .def("orthogonalize", &dolfin::VectorSpaceBasis::orthogonalize)
      .def("orthonormalize", &dolfin::VectorSpaceBasis::orthonormalize, py::arg("tol")=1.0e-10)
      .def("dim", &dolfin::VectorSpaceBasis::dim)
      .def("__getitem__", &dolfin::VectorSpaceBasis::operator[]);

    // test_nullspace.h
    m.def("in_nullspace", &dolfin::in_nullspace, py::arg("A"), py::arg("x"),
          py::arg("type")="right");

    // la free functions
    m.def("has_linear_algebra_backend", &dolfin::has_linear_algebra_backend);
    m.def("linear_algebra_backends", &dolfin::linear_algebra_backends);
    m.def("has_krylov_solver_method", &dolfin::has_krylov_solver_method);
    m.def("has_krylov_solver_preconditioner", &dolfin::has_krylov_solver_preconditioner);
    m.def("normalize", &dolfin::normalize, py::arg("x"), py::arg("normalization_type")="average");

    // la/solve free functions
    m.def("solve", (std::size_t (*)(const dolfin::GenericLinearOperator&, dolfin::GenericVector&,
                                    const dolfin::GenericVector&, std::string, std::string)) &dolfin::solve,
          py::arg("A"), py::arg("x"), py::arg("b"), py::arg("method")="lu",
          py::arg("preconditioner")="none");
  }
}<|MERGE_RESOLUTION|>--- conflicted
+++ resolved
@@ -739,19 +739,12 @@
                dolfin::GenericVector>
       (m, "EigenVector", "DOLFIN EigenVector object")
       .def(py::init<>())
-<<<<<<< HEAD
-      .def(py::init<MPI_Comm>())
-      .def(py::init<MPI_Comm, std::size_t>())
-      .def("array_view", [](dolfin::EigenVector& self) -> Eigen::Ref<Eigen::VectorXd> { return *self.vec(); },
-           "Return a writable numpy array view of the data in the EigenVector");
-=======
       .def(py::init([](const MPICommWrapper comm)
         { return std::unique_ptr<dolfin::EigenVector>(new dolfin::EigenVector(comm.get())); }))
       .def(py::init([](const MPICommWrapper comm, std::size_t N)
         { return std::unique_ptr<dolfin::EigenVector>(new dolfin::EigenVector(comm.get(), N)); }))
-      //.def("array", (std::shared_ptr<Eigen::VectorXd> (dolfin::EigenVector::*)()) &dolfin::EigenVector::vec);
-      .def("array", [](dolfin::EigenVector& self) -> Eigen::Ref<Eigen::VectorXd> { return *self.vec(); } );
->>>>>>> 8c9fd2cd
+      .def("array_view", [](dolfin::EigenVector& self) -> Eigen::Ref<Eigen::VectorXd> { return *self.vec(); },
+           "Return a writable numpy array view of the data in the EigenVector");
 
     // dolfin::EigenMatrix
     py::class_<dolfin::EigenMatrix, std::shared_ptr<dolfin::EigenMatrix>,
