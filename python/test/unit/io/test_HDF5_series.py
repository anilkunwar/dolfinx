--- conflicted
+++ resolved
@@ -6,21 +6,13 @@
 
 import os
 from dolfin import (UnitSquareMesh, MPI, FunctionSpace, Function, Expression, HDF5File)
-<<<<<<< HEAD
-from dolfin_utils.test import (skip_if_not_HDF5, tempdir, skip_if_complex,
-=======
 from dolfin_utils.test import (skip_if_not_HDF5, tempdir, xfail_if_complex,
->>>>>>> ebb9d888
                                xfail_with_serial_hdf5_in_parallel)
 import dolfin.io
 assert(tempdir)
 
 
-<<<<<<< HEAD
-@skip_if_complex
-=======
 @xfail_if_complex
->>>>>>> ebb9d888
 @skip_if_not_HDF5
 @xfail_with_serial_hdf5_in_parallel
 def test_save_and_read_function_timeseries(tempdir):
