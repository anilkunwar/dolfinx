--- conflicted
+++ resolved
@@ -13,12 +13,7 @@
 import numpy
 import ufl
 
-<<<<<<< HEAD
-from dolfin_utils.test import (skip_if_complex, skip_in_parallel, 
-                                pushpop_parameters, fixture)
-=======
-from dolfin_utils.test import skip_in_parallel, fixture
->>>>>>> 6e002839
+from dolfin_utils.test import skip_in_parallel, fixture, skip_if_complex
 
 
 @fixture
