--- conflicted
+++ resolved
@@ -5,15 +5,9 @@
 # SPDX-License-Identifier:    LGPL-3.0-or-later
 
 import os
-<<<<<<< HEAD
-from dolfin import cpp
-from dolfin import *
-from dolfin_utils.test import skip_if_not_HDF5, fixture, tempdir, \
-    xfail_with_serial_hdf5_in_parallel, skip_if_complex
-=======
 from dolfin import (UnitSquareMesh, MPI, FunctionSpace, Function, Expression, HDF5File)
-from dolfin_utils.test import (skip_if_not_HDF5, tempdir, xfail_with_serial_hdf5_in_parallel)
->>>>>>> 6e002839
+from dolfin_utils.test import (skip_if_not_HDF5, tempdir, skip_if_complex, 
+                                xfail_with_serial_hdf5_in_parallel)
 import dolfin.io
 assert(tempdir)
 
