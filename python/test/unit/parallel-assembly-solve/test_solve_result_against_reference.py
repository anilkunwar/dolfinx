"""This file solves a simple reaction-diffusion problem and compares
the norm of the solution vector with a known solution (obtained when
running in serial). It is used for validating mesh partitioning and
parallel assembly/solve."""

# Copyright (C) 2009-2014 Anders Logg
#
# This file is part of DOLFIN (https://www.fenicsproject.org)
#
# SPDX-License-Identifier:    LGPL-3.0-or-later

from dolfin import (MPI, TestFunction, TrialFunction, FunctionSpace,
                    UnitSquareMesh, UnitCubeMesh,
                    Expression, dot, grad, dx, ds, Function, solve, cpp)
from dolfin.la import PETScOptions
from dolfin_utils.test import gc_barrier

# Relative tolerance for regression test
tol = 1e-10


def compute_norm(mesh, degree):
    "Solve on given mesh file and degree of function space."

    # Create function space
    V = FunctionSpace(mesh, "Lagrange", degree)

    # Define variational problem
    v = TestFunction(V)
    u = TrialFunction(V)
    f = Expression("sin(x[0])", degree=degree)
    g = Expression("x[0]*x[1]", degree=degree)
    a = dot(grad(v), grad(u)) * dx + v * u * dx
    L = v * f * dx - v * g * ds

    # Compute solution
    w = Function(V)
    solve(a == L, w, petsc_options={"ksp_type": "preonly",
                                    "pc_type": "lu"})
    #
    # A, b = fem.assembling.assemble_system(a, L)
    # solver = PETScKrylovSolver(MPI.comm_world)
    # PETScOptions.set("ksp_type", "preonly")
    # PETScOptions.set("pc_type", "lu")
    # solver.set_from_options()
    # solver.set_operator(A)
    # solver.solve(w.vector(), b)

    # Return norm of solution vector
    return w.vector().norm(cpp.la.Norm.l2)


def print_reference(results):
    "Print nicely formatted values for gluing into code as a reference"
    MPI.barrier(MPI.comm_world)
    if MPI.rank(MPI.comm_world) == 0:
        print("reference = {", end=' ')
        for (i, result) in enumerate(results):
            if i > 0:
                print("             ", end=' ')
            print("(\"%s\", %d): %.16g" % result, end=' ')
            if i < len(results) - 1:
                print(",")
            else:
                print("}")
    MPI.barrier(MPI.comm_world)


def check_results(results, reference, tol):
    "Compare results with reference"
    errors = []
    for (mesh_file, degree, norm) in results:
        if (mesh_file, degree) not in reference:
            errors.append((mesh_file, degree, None, None, None))
        else:
            ref = reference[(mesh_file, degree)]
            diff = abs(norm - ref) / abs(ref)
            if diff >= tol:
                errors.append((mesh_file, degree, norm, ref, diff))
    return errors


def print_errors(errors):
    MPI.barrier(MPI.comm_world)
    if MPI.rank(MPI.comm_world) == 0:
        print("Checking results")
        print("----------------")
        for (mesh_file, degree, norm, ref, diff) in errors:
            print("(%s, %d):\t" % (mesh_file, degree), end=' ')
            if diff is None:
                print("missing reference")
            else:
                print("*** ERROR", end=' ')
                print("(norm = %.16g, reference = %.16g, relative diff = %.16g)" % (norm, ref, diff))
    MPI.barrier(MPI.comm_world)

<<<<<<< HEAD
@skip_if_complex
=======

>>>>>>> 6e002839
def test_computed_norms_against_references():
    # Reference values for norm of solution vector
    reference = {("16x16 unit tri square", 1): 9.547454087328376,
                 ("16x16 unit tri square", 2): 18.42366670418269,
                 ("16x16 unit tri square", 3): 27.29583104732836,
                 ("16x16 unit tri square", 4): 36.16867128121694,
                 ("4x4x4 unit tet cube", 1): 12.23389289626038,
                 ("4x4x4 unit tet cube", 2): 28.96491629163837,
                 ("4x4x4 unit tet cube", 3): 49.97350551329799,
                 ("4x4x4 unit tet cube", 4): 74.49938266409099,
                 ("16x16 unit quad square", 1): 9.550848071820747,
                 ("16x16 unit quad square", 2): 18.423668706176354,
                 ("16x16 unit quad square", 3): 27.295831017251672,
                 ("16x16 unit quad square", 4): 36.168671281610855,
                 ("4x4x4 unit hex cube", 1): 12.151954087339782,
                 ("4x4x4 unit hex cube", 2): 28.965646690046885,
                 ("4x4x4 unit hex cube", 3): 49.97349423895635,
                 ("4x4x4 unit hex cube", 4): 74.49938136593539}

    # Mesh files and degrees to check
    meshes = [(UnitSquareMesh(MPI.comm_world, 16, 16), "16x16 unit tri square"),
              (UnitCubeMesh(MPI.comm_world, 4, 4, 4), "4x4x4 unit tet cube")]
    # (UnitSquareMesh(MPI.comm_world, 16, 16, CellType.Type.quadrilateral), "16x16 unit quad square"),
    # (UnitCubeMesh(MPI.comm_world, 4, 4, 4, CellType.Type.hexahedron), "4x4x4 unit hex cube")]
    degrees = [1, 2]

    # For MUMPS, increase estimated require memory increase. Typically
    # required for high order elements on small meshes in 3D
    PETScOptions.set("mat_mumps_icntl_14", 40)

    # Iterate over test cases and collect results
    results = []
    for mesh in meshes:
        for degree in degrees:
            gc_barrier()
            norm = compute_norm(mesh[0], degree)
            results.append((mesh[1], degree, norm))

    # Change option back to default
    PETScOptions.set("mat_mumps_icntl_14", 20)

    # Check results
    errors = check_results(results, reference, tol)

    # Print errors for debugging if they fail
    if errors:
        print_errors(errors)

    # Print results for use as reference
    if any(e[-1] is None for e in errors):  # e[-1] is diff
        print_reference(results)

    # A passing test should have no errors
    assert len(errors) == 0  # See stdout for detailed norms and diffs.<|MERGE_RESOLUTION|>--- conflicted
+++ resolved
@@ -94,11 +94,7 @@
                 print("(norm = %.16g, reference = %.16g, relative diff = %.16g)" % (norm, ref, diff))
     MPI.barrier(MPI.comm_world)
 
-<<<<<<< HEAD
 @skip_if_complex
-=======
-
->>>>>>> 6e002839
 def test_computed_norms_against_references():
     # Reference values for norm of solution vector
     reference = {("16x16 unit tri square", 1): 9.547454087328376,
