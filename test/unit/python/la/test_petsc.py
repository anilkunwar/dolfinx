--- conflicted
+++ resolved
@@ -26,7 +26,7 @@
 from dolfin_utils.test import skip_if_not_PETSc, skip_in_parallel, pushpop_parameters
 
 
-#@skip_if_not_PETSc
+@skip_if_not_PETSc
 def test_vector():
     "Test PETScVector interface"
 
@@ -39,10 +39,6 @@
     assert x.get_options_prefix() == prefix
 
 
-@skip_if_not_PETSc
-<<<<<<< HEAD
-def test_krylov_solver_options_prefix(pushpop_parameters):
-=======
 def test_krylov_solver_norm_type():
     "Check setting of norm type used in testing for convergence by PETScKrylovSolver"
 
@@ -73,8 +69,7 @@
 
 
 @skip_if_not_PETSc
-def test_krylov_solver_options_prefix():
->>>>>>> dabb1c29
+def test_krylov_solver_options_prefix(pushpop_parameters):
     "Test set/get PETScKrylov solver prefix option"
 
     # Set backend
