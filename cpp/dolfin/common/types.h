--- conflicted
+++ resolved
@@ -10,11 +10,7 @@
 #include <cstdint>
 #include <petscsys.h>
 
-<<<<<<< HEAD
-// Typedef for ufc_scalar
-=======
 // Typedefs for ufc_scalar - to be used in UFC.h
->>>>>>> a12f8dfe
 #ifdef PETSC_USE_COMPLEX
 #include <complex>
 using ufc_scalar_t = std::complex<double>;
