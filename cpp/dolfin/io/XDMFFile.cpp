// Copyright (C) 2012-2016 Chris N. Richardson and Garth N. Wells
//
// This file is part of DOLFIN (https://www.fenicsproject.org)
//
// SPDX-License-Identifier:    LGPL-3.0-or-later

#include "XDMFFile.h"
#include "HDF5File.h"
#include "HDF5Utility.h"
#include "pugixml.hpp"
#include <boost/algorithm/string.hpp>
#include <boost/container/vector.hpp>
#include <boost/filesystem.hpp>
#include <boost/format.hpp>
#include <boost/lexical_cast.hpp>
#include <dolfin/common/MPI.h>
#include <dolfin/common/defines.h>
#include <dolfin/common/utils.h>
#include <dolfin/fem/GenericDofMap.h>
#include <dolfin/function/Function.h>
#include <dolfin/function/FunctionSpace.h>
#include <dolfin/la/PETScVector.h>
#include <dolfin/mesh/Cell.h>
#include <dolfin/mesh/DistributedMeshTools.h>
#include <dolfin/mesh/Edge.h>
#include <dolfin/mesh/Mesh.h>
#include <dolfin/mesh/MeshConnectivity.h>
#include <dolfin/mesh/MeshIterator.h>
#include <dolfin/mesh/MeshPartitioning.h>
#include <dolfin/mesh/MeshValueCollection.h>
#include <dolfin/mesh/Vertex.h>
#include <dolfin/parameter/GlobalParameters.h>
#include <iomanip>
#include <memory>
#include <set>
#include <string>
#include <vector>

using namespace dolfin;
using namespace dolfin::io;

//-----------------------------------------------------------------------------
XDMFFile::XDMFFile(MPI_Comm comm, const std::string filename)
    : _mpi_comm(comm), _filename(filename), _counter(0),
      _xml_doc(new pugi::xml_document)
{
  // Rewrite the mesh at every time step in a time series. Should be
  // turned off if the mesh remains constant.
  parameters.add("rewrite_function_mesh", true);

  // function::Functions share the same mesh for the same time step. The files
  // produced are smaller and work better in Paraview
  parameters.add("functions_share_mesh", false);

  // FIXME: This is only relevant to HDF5
  // Flush datasets to disk at each timestep. Allows inspection of the
  // HDF5 file whilst running, at some performance cost.
  parameters.add("flush_output", false);
}
//-----------------------------------------------------------------------------
XDMFFile::~XDMFFile() { close(); }
//-----------------------------------------------------------------------------
void XDMFFile::close()
{
#ifdef HAS_HDF5
  // Close the HDF5 file
  _hdf5_file.reset();
#endif
}
//-----------------------------------------------------------------------------
void XDMFFile::write(const mesh::Mesh& mesh, const Encoding encoding)
{
  // Check that encoding
  if (encoding == Encoding::HDF5 and !has_hdf5())
  {
    throw std::runtime_error("Cannot write XDMF in HDF5 encoding. (DOLFIN not "
                             "compied with HDF5 support)");
  }

  if (encoding == Encoding::ASCII and _mpi_comm.size() != 1)
  {
    throw std::runtime_error(
        "Cannot write ASCII XDMF in parallel (use HDF5 encoding).");
  }

  // Open a HDF5 file if using HDF5 encoding (truncate)
  hid_t h5_id = -1;
#ifdef HAS_HDF5
  std::unique_ptr<HDF5File> h5_file;
  if (encoding == Encoding::HDF5)
  {
    // Open file
    h5_file = std::make_unique<HDF5File>(mesh.mpi_comm(),
                                         get_hdf5_filename(_filename), "w");
    assert(h5_file);

    // Get file handle
    h5_id = h5_file->h5_id();
  }
#endif

  // Reset pugi doc
  _xml_doc->reset();

  // Add XDMF node and version attribute
  _xml_doc->append_child(pugi::node_doctype)
      .set_value("Xdmf SYSTEM \"Xdmf.dtd\" []");
  pugi::xml_node xdmf_node = _xml_doc->append_child("Xdmf");
  assert(xdmf_node);
  xdmf_node.append_attribute("Version") = "3.0";
  xdmf_node.append_attribute("xmlns:xi") = "http://www.w3.org/2001/XInclude";

  // Add domain node and add name attribute
  pugi::xml_node domain_node = xdmf_node.append_child("Domain");
  assert(domain_node);

  // Add the mesh Grid to the domain
  add_mesh(_mpi_comm.comm(), domain_node, h5_id, mesh, "/Mesh");

  // Save XML file (on process 0 only)
  if (_mpi_comm.rank() == 0)
    _xml_doc->save_file(_filename.c_str(), "  ");
}
//-----------------------------------------------------------------------------
void XDMFFile::write_checkpoint(const function::Function& u,
                                std::string function_name, double time_step,
                                const Encoding encoding)
{
  // Check that encoding
  if (encoding == Encoding::HDF5 and !has_hdf5())
  {
    throw std::runtime_error("DOLFIN has not been compiled with HDF5 support. "
                             "Cannot write XDMF in HDF5 encoding.");
  }

  if (encoding == Encoding::ASCII and _mpi_comm.size() != 1)
  {
    throw std::runtime_error(
        "Cannot write ASCII XDMF in parallel (use HDF5 encoding).");
  }

  if (!name_same_on_all_procs(function_name))
  {
    throw std::runtime_error("Function name must be the same on all processes "
                             "when writing to XDMF file.");
  }

  log::log(PROGRESS,
           "Writing function \"%s\" to XDMF file \"%s\" with "
           "time step %f.",
           function_name.c_str(), _filename.c_str(), time_step);

  // If XML file exists load it to member _xml_doc
  if (boost::filesystem::exists(_filename))
  {
    log::log(WARNING, "Appending to an existing XDMF XML file \"%s\".",
             _filename.c_str());

    pugi::xml_parse_result result = _xml_doc->load_file(_filename.c_str());
    assert(result);

    if (_xml_doc->select_node("/Xdmf/Domain").node().empty())
    {
      log::log(WARNING, "File \"%s\" contains invalid XDMF. Writing new XDMF.",
               _filename.c_str());
    }
  }

  bool truncate_hdf = false;

  // If the XML file doesn't have expected structure (domain) reset the file
  // and create empty structure
  if (_xml_doc->select_node("/Xdmf/Domain").node().empty())
  {
    _xml_doc->reset();

    // Prepare new XML structure
    pugi::xml_node xdmf_node = _xml_doc->append_child("Xdmf");
    assert(xdmf_node);
    xdmf_node.append_attribute("Version") = "3.0";

    pugi::xml_node domain_node = xdmf_node.append_child("Domain");
    assert(domain_node);

    truncate_hdf = true;
  }

  if (truncate_hdf and boost::filesystem::exists(get_hdf5_filename(_filename)))
  {
    log::log(WARNING, "HDF file \"%s\" will be overwritten.",
             get_hdf5_filename(_filename).c_str());
  }

  // Open the HDF5 file if using HDF5 encoding (truncate)
  hid_t h5_id = -1;
#ifdef HAS_HDF5
  if (encoding == Encoding::HDF5)
  {
    if (truncate_hdf)
    {
      // We are writing for the first time, any HDF file must be overwritten
      _hdf5_file = std::make_unique<HDF5File>(
          _mpi_comm.comm(), get_hdf5_filename(_filename), "w");
    }
    else if (_hdf5_file)
    {
      // Pointer to HDF file is active, we are writing time series
      // or adding function with flush_output=false
    }
    else
    {
      // Pointer is empty, we are writing time series
      // or adding function to already flushed file
      _hdf5_file = std::unique_ptr<HDF5File>(
          new HDF5File(_mpi_comm.comm(), get_hdf5_filename(_filename), "a"));
    }
    assert(_hdf5_file);
    h5_id = _hdf5_file->h5_id();
  }
#endif
  // From this point _xml_doc points to a valid XDMF XML document
  // with expected structure

  // Find temporal grid with name equal to the name of function we're about
  // to save
  pugi::xml_node func_temporal_grid_node
      = _xml_doc
            ->select_node(("/Xdmf/Domain/Grid[@CollectionType='Temporal' and "
                           "@Name='"
                           + function_name + "']")
                              .c_str())
            .node();

  // If there is no such temporal grid then create one
  if (func_temporal_grid_node.empty())
  {
    func_temporal_grid_node
        = _xml_doc->select_node("/Xdmf/Domain").node().append_child("Grid");
    func_temporal_grid_node.append_attribute("GridType") = "Collection";
    func_temporal_grid_node.append_attribute("CollectionType") = "Temporal";
    func_temporal_grid_node.append_attribute("Name") = function_name.c_str();
  }
  else
  {
    log::log(PROGRESS,
             "XDMF time series for function \"%s\" not empty. Appending.",
             function_name.c_str());
  }

  //
  // Write mesh
  //

  std::size_t counter = func_temporal_grid_node.select_nodes("Grid").size();
  std::string function_time_name
      = function_name + "_" + std::to_string(counter);

  const mesh::Mesh& mesh = *u.function_space()->mesh();
  add_mesh(_mpi_comm.comm(), func_temporal_grid_node, h5_id, mesh,
           function_name + "/" + function_time_name);

  // Get newly (by add_mesh) created Grid
  pugi::xml_node mesh_grid_node
      = func_temporal_grid_node
            .select_node(("Grid[@Name='" + mesh.name() + "']").c_str())
            .node();
  assert(mesh_grid_node);

  // Change it's name to {function_name}_{counter}
  // where counter = number of children in temporal grid node
  mesh_grid_node.attribute("Name") = function_time_name.c_str();

  pugi::xml_node time_node = mesh_grid_node.append_child("Time");
  time_node.append_attribute("Value") = std::to_string(time_step).c_str();

  //
  // Write function
  //

  add_function(_mpi_comm.comm(), mesh_grid_node, h5_id,
               function_name + "/" + function_time_name, u, function_name,
               mesh);

  // Save XML file (on process 0 only)
  if (_mpi_comm.rank() == 0)
  {
    log::log(PROGRESS, "Saving XML file \"%s\" (only on rank = 0)",
             _filename.c_str());

    _xml_doc->save_file(_filename.c_str(), "  ");
  }

#ifdef HAS_HDF5
  // Close the HDF5 file if in "flush" mode
  if (encoding == Encoding::HDF5 and parameters["flush_output"])
  {
    log::log(PROGRESS, "Writing function in \"flush_output\" mode. HDF5 "
                       "file will be flushed (closed).");

    assert(_hdf5_file);
    _hdf5_file.reset();
  }
#endif
}
//-----------------------------------------------------------------------------
void XDMFFile::write(const function::Function& u, const Encoding encoding,
                     const Component component)
{
  // Check that encoding
  if (encoding == Encoding::HDF5 and !has_hdf5())
  {
    throw std::runtime_error("DOLFIN has not been compiled with HDF5 support. "
                             "Cannot write XDMF in HDF5 encoding.");
  }

  if (component != Component::Real and !has_petsc_complex())
  {
    throw std::runtime_error(
        "DOLFIN has not been compiled with complex support. "
        "Cannot write the imaginary part of a real-valued function.");
  }

  if (encoding == Encoding::ASCII and _mpi_comm.size() != 1)
  {
    throw std::runtime_error(
        "Cannot write ASCII XDMF in parallel (use HDF5 encoding).");
  }

  // If counter is non-zero, a time series has been saved before
  if (_counter != 0)
  {
    log::dolfin_error("XDMFFile.cpp", "write function::Function to XDMF",
                      "Not writing a time series");
  }

  const mesh::Mesh& mesh = *u.function_space()->mesh();

  // Clear pugi doc
  _xml_doc->reset();

  // Open the HDF5 file if using HDF5 encoding (truncate)
  hid_t h5_id = -1;
#ifdef HAS_HDF5
  std::unique_ptr<HDF5File> h5_file;
  if (encoding == Encoding::HDF5)
  {
    // Open file
    h5_file = std::make_unique<HDF5File>(mesh.mpi_comm(),
                                         get_hdf5_filename(_filename), "w");
    assert(h5_file);

    // Get file handle
    h5_id = h5_file->h5_id();
  }
#endif

  // Add XDMF node and version attribute
  pugi::xml_node xdmf_node = _xml_doc->append_child("Xdmf");
  assert(xdmf_node);
  xdmf_node.append_attribute("Version") = "3.0";

  // Add domain node and add name attribute
  pugi::xml_node domain_node = xdmf_node.append_child("Domain");
  assert(domain_node);

  // Add the mesh Grid to the domain
  add_mesh(_mpi_comm.comm(), domain_node, h5_id, mesh, "/Mesh");

  pugi::xml_node grid_node = domain_node.child("Grid");
  assert(grid_node);

  // Get function::Function data values and shape
  std::vector<PetscScalar> data_values;
  bool cell_centred = has_cell_centred_data(u);

  if (cell_centred)
    data_values = get_cell_data_values(u);
  else
    data_values = get_point_data_values(u);

  // Add attribute node
  pugi::xml_node attribute_node = grid_node.append_child("Attribute");
  assert(attribute_node);
  attribute_node.append_attribute("Name") = u.name().c_str();
  attribute_node.append_attribute("AttributeType")
      = rank_to_string(u.value_rank()).c_str();
  attribute_node.append_attribute("Center") = cell_centred ? "Cell" : "Node";

  // Add attribute DataItem node and write data
  std::int64_t width = get_padded_width(u);
  assert(data_values.size() % width == 0);

  const std::int64_t num_points = mesh.geometry().num_points_global();
  const std::int64_t num_values
      = cell_centred ? mesh.num_entities_global(mesh.topology().dim())
                     : num_points;

#ifdef PETSC_USE_COMPLEX
  if (component == Component::Real || component == Component::Imaginary)
  {
    std::vector<double> component_values(data_values.size());
    for (unsigned int i = 0; i < data_values.size(); i++)
    {
      double value;
      if (component == Component::Real)
        value = data_values[i].real();
      else if (component == Component::Imaginary)
        value = data_values[i].imag();
      component_values[i] = value;
    }

    add_data_item(_mpi_comm.comm(), attribute_node, h5_id,
                  "/VisualisationVector/0", component_values,
                  {num_values, width});
  }
  else if (component == Component::Both)
  {
    std::vector<double> real_values(data_values.size());
    std::vector<double> imag_values(data_values.size());
    for (unsigned int i = 0; i < data_values.size(); i++)
    {
      real_values[i] = data_values[i].real();
      imag_values[i] = data_values[i].imag();
    }
    add_data_item(_mpi_comm.comm(), attribute_node, h5_id,
                  "/VisualisationVector/0", real_values, {num_values, width});
    add_data_item(_mpi_comm.comm(), attribute_node, h5_id,
                  "/VisualisationVector/1", imag_values, {num_values, width});
  }

#else
  add_data_item(_mpi_comm.comm(), attribute_node, h5_id,
                "/VisualisationVector/0", data_values, {num_values, width});
#endif

  // Save XML file (on process 0 only)
  if (_mpi_comm.rank() == 0)
    _xml_doc->save_file(_filename.c_str(), "  ");
}
//-----------------------------------------------------------------------------
void XDMFFile::write(const function::Function& u, double time_step,
                     const Encoding encoding)
{
  // Check that encoding
  if (encoding == Encoding::HDF5 and !has_hdf5())
  {
    throw std::runtime_error("DOLFIN has not been compiled with HDF5 support. "
                             "Cannot write XDMF in HDF5 encoding.");
  }

  if (encoding == Encoding::ASCII and _mpi_comm.size() != 1)
  {
    throw std::runtime_error(
        "Cannot write ASCII XDMF in parallel (use HDF5 encoding).");
  }

  const mesh::Mesh& mesh = *u.function_space()->mesh();

  // Clear the pugi doc the first time
  if (_counter == 0)
  {
    _xml_doc->reset();

    // Create XDMF header
    _xml_doc->append_child(pugi::node_doctype)
        .set_value("Xdmf SYSTEM \"Xdmf.dtd\" []");
    pugi::xml_node xdmf_node = _xml_doc->append_child("Xdmf");
    assert(xdmf_node);
    xdmf_node.append_attribute("Version") = "3.0";
    xdmf_node.append_attribute("xmlns:xi") = "http://www.w3.org/2001/XInclude";
    pugi::xml_node domain_node = xdmf_node.append_child("Domain");
    assert(domain_node);
  }

  hid_t h5_id = -1;
#ifdef HAS_HDF5
  // Open the HDF5 file for first time, if using HDF5 encoding
  if (encoding == Encoding::HDF5)
  {
    // Truncate the file the first time
    if (_counter == 0)
      _hdf5_file = std::make_unique<HDF5File>(
          mesh.mpi_comm(), get_hdf5_filename(_filename), "w");
    else if (parameters["flush_output"])
    {
      // Append to existing HDF5 file
      assert(!_hdf5_file);
      _hdf5_file = std::make_unique<HDF5File>(
          mesh.mpi_comm(), get_hdf5_filename(_filename), "a");
    }
    else if ((_counter != 0) and (!_hdf5_file))
    {
      // The XDMFFile was previously closed, and now must be reopened
      _hdf5_file = std::make_unique<HDF5File>(
          mesh.mpi_comm(), get_hdf5_filename(_filename), "a");
    }
    assert(_hdf5_file);
    h5_id = _hdf5_file->h5_id();
  }
#endif

  pugi::xml_node xdmf_node = _xml_doc->child("Xdmf");
  assert(xdmf_node);
  pugi::xml_node domain_node = xdmf_node.child("Domain");
  assert(domain_node);

  // Should functions share mesh or not? By default they do not
  std::string tg_name = "TimeSeries_" + u.name();
  if (parameters["functions_share_mesh"])
    tg_name = "TimeSeries";

  // Look for existing time series grid node with Name == tg_name
  bool new_timegrid = false;
  std::string time_step_str = boost::lexical_cast<std::string>(time_step);
  pugi::xml_node timegrid_node, mesh_node;
  timegrid_node
      = domain_node.find_child_by_attribute("Grid", "Name", tg_name.c_str());

  // Ensure that we have a time series grid node
  if (timegrid_node)
  {
    // Get existing mesh grid node with the correct time step if it exist
    // (otherwise null)
    std::string xpath = std::string("Grid[Time/@Value=\"") + time_step_str
                        + std::string("\"]");
    mesh_node = timegrid_node.select_node(xpath.c_str()).node();
    assert(std::string(timegrid_node.attribute("CollectionType").value())
           == "Temporal");
  }
  else
  {
    //  Create a new time series grid node with Name = tg_name
    timegrid_node = domain_node.append_child("Grid");
    assert(timegrid_node);
    timegrid_node.append_attribute("Name") = tg_name.c_str();
    timegrid_node.append_attribute("GridType") = "Collection";
    timegrid_node.append_attribute("CollectionType") = "Temporal";
    new_timegrid = true;
  }

  // Only add mesh grid node at this time step if no other function has
  // previously added it (and parameters["functions_share_mesh"] == true)
  if (!mesh_node)
  {
    // Add the mesh grid node to to the time series grid node
    if (new_timegrid or parameters["rewrite_function_mesh"])
    {
      add_mesh(_mpi_comm.comm(), timegrid_node, h5_id, mesh,
               "/Mesh/" + std::to_string(_counter));
    }
    else
    {
      // Make a grid node that references back to first mesh grid node of the
      // time series
      pugi::xml_node grid_node = timegrid_node.append_child("Grid");
      assert(grid_node);

      // Reference to previous topology and geometry document nodes via XInclude
      std::string xpointer
          = std::string("xpointer(//Grid[@Name=\"") + tg_name
            + std::string("\"]/Grid[1]/*[self::Topology or self::Geometry])");
      pugi::xml_node reference = grid_node.append_child("xi:include");
      assert(reference);
      reference.append_attribute("xpointer") = xpointer.c_str();
    }

    // Get the newly created mesh grid node
    mesh_node = timegrid_node.last_child();
    assert(mesh_node);

    // Add time value to mesh grid node
    pugi::xml_node time_node = mesh_node.append_child("Time");
    time_node.append_attribute("Value") = time_step_str.c_str();
  }

  // Get function::Function data values and shape
  std::vector<PetscScalar> data_values;
  bool cell_centred = has_cell_centred_data(u);

  if (cell_centred)
    data_values = get_cell_data_values(u);
  else
    data_values = get_point_data_values(u);

  // Add attribute node
  pugi::xml_node attribute_node = mesh_node.append_child("Attribute");
  assert(attribute_node);
  attribute_node.append_attribute("Name") = u.name().c_str();
  attribute_node.append_attribute("AttributeType")
      = rank_to_string(u.value_rank()).c_str();
  attribute_node.append_attribute("Center") = cell_centred ? "Cell" : "Node";

  // Add attribute DataItem node and write data
  std::int64_t width = get_padded_width(u);
  assert(data_values.size() % width == 0);
  std::int64_t num_values
      = cell_centred ? mesh.num_entities_global(mesh.topology().dim())
                     : mesh.num_entities_global(0);

  const std::string dataset_name
      = "/VisualisationVector/" + std::to_string(_counter);

  add_data_item(_mpi_comm.comm(), attribute_node, h5_id, dataset_name,
                data_values, {num_values, width});

  // Save XML file (on process 0 only)
  if (_mpi_comm.rank() == 0)
    _xml_doc->save_file(_filename.c_str(), "  ");

#ifdef HAS_HDF5
  // Close the HDF5 file if in "flush" mode
  if (encoding == Encoding::HDF5 and parameters["flush_output"])
  {
    assert(_hdf5_file);
    _hdf5_file.reset();
  }
#endif

  ++_counter;
}
//-----------------------------------------------------------------------------
void XDMFFile::write(const mesh::MeshFunction<bool>& meshfunction,
                     const Encoding encoding)
{
  write_mesh_function(meshfunction, encoding);
}
//-----------------------------------------------------------------------------
void XDMFFile::write(const mesh::MeshFunction<int>& meshfunction,
                     const Encoding encoding)
{
  write_mesh_function(meshfunction, encoding);
}
//-----------------------------------------------------------------------------
void XDMFFile::write(const mesh::MeshFunction<std::size_t>& meshfunction,
                     const Encoding encoding)
{
  write_mesh_function(meshfunction, encoding);
}
//-----------------------------------------------------------------------------
void XDMFFile::write(const mesh::MeshFunction<double>& meshfunction,
                     const Encoding encoding)
{
  write_mesh_function(meshfunction, encoding);
}
//-----------------------------------------------------------------------------
void XDMFFile::write(const mesh::MeshValueCollection<bool>& mvc,
                     const Encoding encoding)
{
  write_mesh_value_collection(mvc, encoding);
}
//-----------------------------------------------------------------------------
void XDMFFile::write(const mesh::MeshValueCollection<int>& mvc,
                     const Encoding encoding)
{
  write_mesh_value_collection(mvc, encoding);
}
//-----------------------------------------------------------------------------
void XDMFFile::write(const mesh::MeshValueCollection<std::size_t>& mvc,
                     const Encoding encoding)
{
  write_mesh_value_collection(mvc, encoding);
}
//-----------------------------------------------------------------------------
void XDMFFile::write(const mesh::MeshValueCollection<double>& mvc,
                     const Encoding encoding)
{
  write_mesh_value_collection(mvc, encoding);
}
//-----------------------------------------------------------------------------
template <typename T>
void XDMFFile::write_mesh_value_collection(
    const mesh::MeshValueCollection<T>& mvc, const Encoding encoding)
{
  // Check that encoding
  if (encoding == Encoding::HDF5 and !has_hdf5())
  {
    throw std::runtime_error("DOLFIN has not been compiled with HDF5 support. "
                             "Cannot write XDMF in HDF5 encoding.");
  }

  if (encoding == Encoding::ASCII and _mpi_comm.size() != 1)
  {
    throw std::runtime_error(
        "Cannot write ASCII XDMF in parallel (use HDF5 encoding).");
  }

  // Provide some very basic functionality for saving
  // mesh::MeshValueCollections mainly for saving values on a boundary mesh

  assert(mvc.mesh());
  std::shared_ptr<const mesh::Mesh> mesh = mvc.mesh();
  const std::size_t tdim = mesh->topology().dim();
  const std::size_t gdim = mesh->geometry().dim();

  if (MPI::sum(mesh->mpi_comm(), mvc.size()) == 0)
  {
    log::dolfin_error("XDMFFile.cpp", "save empty mesh::MeshValueCollection",
                      "No values in mesh::MeshValueCollection");
  }

  pugi::xml_node domain_node;
  std::string hdf_filemode = "a";
  if (_xml_doc->child("Xdmf").empty())
  {
    // Reset pugi
    _xml_doc->reset();
    // Add XDMF node and version attribute
    _xml_doc->append_child(pugi::node_doctype)
        .set_value("Xdmf SYSTEM \"Xdmf.dtd\" []");
    pugi::xml_node xdmf_node = _xml_doc->append_child("Xdmf");
    assert(xdmf_node);
    xdmf_node.append_attribute("Version") = "3.0";
    xdmf_node.append_attribute("xmlns:xi") = "http://www.w3.org/2001/XInclude";

    // Add domain node and add name attribute
    domain_node = xdmf_node.append_child("Domain");
    hdf_filemode = "w";
  }
  else
    domain_node = _xml_doc->child("Xdmf").child("Domain");

  assert(domain_node);

  // Open a HDF5 file if using HDF5 encoding
  hid_t h5_id = -1;
#ifdef HAS_HDF5
  std::unique_ptr<HDF5File> h5_file;
  if (encoding == Encoding::HDF5)
  {
    // Open file
    h5_file = std::make_unique<HDF5File>(
        mesh->mpi_comm(), get_hdf5_filename(_filename), hdf_filemode);
    assert(h5_file);

    // Get file handle
    h5_id = h5_file->h5_id();
  }
#endif

  // Check domain node for existing mesh::Mesh Grid and check it is compatible
  // with
  // this mesh::MeshValueCollection, or if none, add mesh::Mesh

  pugi::xml_node grid_node = domain_node.child("Grid");
  if (grid_node.empty())
    add_mesh(_mpi_comm.comm(), domain_node, h5_id, *mesh, "/Mesh");
  else
  {
    // Check topology
    pugi::xml_node topology_node = grid_node.child("Topology");
    assert(topology_node);
    const std::int64_t ncells = mesh->topology().size_global(tdim);
    pugi::xml_attribute num_cells_attr
        = topology_node.attribute("NumberOfElements");
    assert(num_cells_attr);
    if (num_cells_attr.as_llong() != ncells)
    {
      log::dolfin_error("XDMFFile.cpp", "add mesh::MeshValueCollection to file",
                        "Incompatible mesh::Mesh");
    }

    // Check geometry
    pugi::xml_node geometry_node = grid_node.child("Geometry");
    assert(geometry_node);
    pugi::xml_node geometry_data_node = geometry_node.child("DataItem");
    assert(geometry_data_node);
    const std::string dims_str
        = geometry_data_node.attribute("Dimensions").as_string();
    std::vector<std::string> dims_list;
    boost::split(dims_list, dims_str, boost::is_any_of(" "));
    const std::int64_t npoints = mesh->num_entities_global(0);
    if (boost::lexical_cast<std::int64_t>(dims_list[0]) != npoints
        or boost::lexical_cast<std::int64_t>(dims_list[1]) != (int)gdim)
    {
      log::dolfin_error("XDMFFile.cpp", "add mesh::MeshValueCollection to file",
                        "Incompatible mesh::Mesh");
    }
  }

  // Add new grid node, for MVC mesh
  pugi::xml_node mvc_grid_node = domain_node.append_child("Grid");
  assert(mvc_grid_node);
  mvc_grid_node.append_attribute("Name") = mvc.name().c_str();
  mvc_grid_node.append_attribute("GridType") = "Uniform";

  // Add topology node and attributes
  const std::size_t cell_dim = mvc.dim();
  const std::size_t degree = 1;
  const std::string vtk_cell_str
      = vtk_cell_type_str(mesh->type().entity_type(cell_dim), degree);
  const std::int64_t num_vertices_per_cell
      = mesh->type().num_vertices(cell_dim);

  const std::map<std::pair<std::size_t, std::size_t>, T>& values = mvc.values();
  const std::int64_t num_cells = values.size();
  const std::int64_t num_cells_global = MPI::sum(mesh->mpi_comm(), num_cells);

  pugi::xml_node topology_node = mvc_grid_node.append_child("Topology");
  assert(topology_node);
  topology_node.append_attribute("NumberOfElements")
      = std::to_string(num_cells_global).c_str();
  topology_node.append_attribute("TopologyType") = vtk_cell_str.c_str();
  topology_node.append_attribute("NodesPerElement")
      = std::to_string(num_vertices_per_cell).c_str();

  std::vector<std::int32_t> topology_data;
  std::vector<T> value_data;
  topology_data.reserve(num_cells * num_vertices_per_cell);
  value_data.reserve(num_cells);

  mesh->init(tdim, cell_dim);
  for (auto& p : values)
  {
    mesh::MeshEntity cell = mesh::Cell(*mesh, p.first.first);
    if (cell_dim != tdim)
    {
      const std::int32_t entity_local_idx
          = cell.entities(cell_dim)[p.first.second];
      cell = mesh::MeshEntity(*mesh, cell_dim, entity_local_idx);
    }

    // if cell is actually a vertex
    if (cell.dim() == 0)
      topology_data.push_back(cell.global_index());
    else
    {
      for (auto& v : mesh::EntityRange<mesh::Vertex>(cell))
        topology_data.push_back(v.global_index());
    }

    value_data.push_back(p.second);
  }

  const std::string mvc_dataset_name
      = "/MeshValueCollection/" + std::to_string(_counter);
  const std::int64_t num_values = MPI::sum(mesh->mpi_comm(), value_data.size());
  add_data_item(_mpi_comm.comm(), topology_node, h5_id,
                mvc_dataset_name + "/topology", topology_data,
                {num_values, num_vertices_per_cell}, "UInt");

  // Add geometry node (share with main mesh::Mesh)
  pugi::xml_node geometry_node = mvc_grid_node.append_child("Geometry");
  assert(geometry_node);
  geometry_node.append_attribute("Reference") = "XML";
  geometry_node.append_child(pugi::node_pcdata)
      .set_value("/Xdmf/Domain/Grid/Geometry");

  // Add attribute node with values
  pugi::xml_node attribute_node = mvc_grid_node.append_child("Attribute");
  assert(attribute_node);
  attribute_node.append_attribute("Name") = mvc.name().c_str();
  attribute_node.append_attribute("AttributeType") = "Scalar";
  attribute_node.append_attribute("Center") = "Cell";

  add_data_item(_mpi_comm.comm(), attribute_node, h5_id,
                mvc_dataset_name + "/values", value_data, {num_values, 1});

  // Save XML file (on process 0 only)
  if (_mpi_comm.rank() == 0)
    _xml_doc->save_file(_filename.c_str(), "  ");

  ++_counter;
}
//-----------------------------------------------------------------------------
mesh::MeshValueCollection<bool>
XDMFFile::read_mvc_bool(std::shared_ptr<const mesh::Mesh> mesh,
                        std::string name) const
{
  // Bool is not really supported, so copy from int
  mesh::MeshValueCollection<int> mvc_int
      = read_mesh_value_collection<int>(mesh, name);

  mesh::MeshValueCollection<bool> mvc(mesh, mvc_int.dim());
  for (const auto& p : mvc_int.values())
    mvc.set_value(p.first.first, p.first.second, (bool)p.second);

  return mvc;
}
//-----------------------------------------------------------------------------
mesh::MeshValueCollection<int>
XDMFFile::read_mvc_int(std::shared_ptr<const mesh::Mesh> mesh,
                       std::string name) const
{
  return read_mesh_value_collection<int>(mesh, name);
}
//-----------------------------------------------------------------------------
mesh::MeshValueCollection<std::size_t>
XDMFFile::read_mvc_size_t(std::shared_ptr<const mesh::Mesh> mesh,
                          std::string name) const
{
  return read_mesh_value_collection<std::size_t>(mesh, name);
}
//-----------------------------------------------------------------------------
mesh::MeshValueCollection<double>
XDMFFile::read_mvc_double(std::shared_ptr<const mesh::Mesh> mesh,
                          std::string name) const
{
  return read_mesh_value_collection<double>(mesh, name);
}
//-----------------------------------------------------------------------------
template <typename T>
mesh::MeshValueCollection<T>
XDMFFile::read_mesh_value_collection(std::shared_ptr<const mesh::Mesh> mesh,
                                     std::string name) const
{
  // Load XML doc from file
  pugi::xml_document xml_doc;
  pugi::xml_parse_result result = xml_doc.load_file(_filename.c_str());
  assert(result);

  // Get XDMF node
  pugi::xml_node xdmf_node = xml_doc.child("Xdmf");
  assert(xdmf_node);

  // Get domain node
  pugi::xml_node domain_node = xdmf_node.child("Domain");
  assert(domain_node);

  // Check all Grid nodes for suitable dataset
  pugi::xml_node grid_node;
  for (pugi::xml_node node : domain_node.children("Grid"))
  {
    pugi::xml_node value_node = node.child("Attribute");
    if (value_node
        and (name == "" or name == value_node.attribute("Name").as_string()))
    {
      grid_node = node;
      break;
    }
  }

  // Get MVC topology node
  pugi::xml_node topology_node = grid_node.child("Topology");
  assert(topology_node);

  // Get description of MVC cell type and dimension from topology node
  auto cell_type_str = get_cell_type(topology_node);
  assert(cell_type_str.second == 1);
  std::unique_ptr<mesh::CellType> cell_type(
      mesh::CellType::create(cell_type_str.first));
  assert(cell_type);
  const int dim = cell_type->dim();
  const int num_verts_per_entity = cell_type->num_vertices();

  // Read MVC topology
  pugi::xml_node topology_data_node = topology_node.child("DataItem");
  assert(topology_data_node);
  boost::filesystem::path xdmf_filename(_filename);
  const boost::filesystem::path parent_path = xdmf_filename.parent_path();
  std::vector<std::int32_t> topology_data = get_dataset<std::int32_t>(
      _mpi_comm.comm(), topology_data_node, parent_path);

  // Read values associated with each mesh::MeshEntity described by topology
  pugi::xml_node attribute_node = grid_node.child("Attribute");
  assert(attribute_node);
  pugi::xml_node attribute_data_node = attribute_node.child("DataItem");
  assert(attribute_data_node);
  std::vector<T> values_data
      = get_dataset<T>(_mpi_comm.comm(), attribute_data_node, parent_path);

  // Ensure the mesh dimension is initialised
  mesh->init(dim);
  const std::size_t global_vertex_range = mesh->num_entities_global(0);
  const std::int32_t num_processes = _mpi_comm.size();

  // Send entities to processes based on the lowest vertex index
  std::vector<std::vector<std::int32_t>> send_entities(num_processes);
  std::vector<std::vector<std::int32_t>> recv_entities(num_processes);

  std::vector<std::int32_t> v(num_verts_per_entity);
  for (auto& m : mesh::MeshRange<mesh::MeshEntity>(*mesh, dim))
  {
    if (dim == 0)
      v[0] = m.global_index();
    else
    {
      v.clear();
      for (auto& vtx : mesh::EntityRange<mesh::Vertex>(m))
        v.push_back(vtx.global_index());
      std::sort(v.begin(), v.end());
    }

    std::size_t dest
        = MPI::index_owner(_mpi_comm.comm(), v[0], global_vertex_range);
    send_entities[dest].push_back(m.index());
    send_entities[dest].insert(send_entities[dest].end(), v.begin(), v.end());
  }
  MPI::all_to_all(_mpi_comm.comm(), send_entities, recv_entities);

  // Map from {entity vertex indices} to {process, local_index}
  std::map<std::vector<std::int32_t>, std::vector<std::int32_t>> entity_map;
  for (std::int32_t i = 0; i != num_processes; ++i)
  {
    for (auto it = recv_entities[i].begin(); it != recv_entities[i].end();
         it += (num_verts_per_entity + 1))
    {
      std::copy(it + 1, it + num_verts_per_entity + 1, v.begin());
      auto map_it = entity_map.insert({v, {i, *it}});
      if (!map_it.second)
      {
        // Entry already exists, add to it
        map_it.first->second.push_back(i);
        map_it.first->second.push_back(*it);
      }
    }
  }

  // Send data from mesh::MeshValueCollection to sorting process
  std::vector<std::vector<T>> send_data(num_processes);
  std::vector<std::vector<T>> recv_data(num_processes);
  // Reset send/recv arrays
  send_entities = std::vector<std::vector<std::int32_t>>(num_processes);
  recv_entities = std::vector<std::vector<std::int32_t>>(num_processes);

  std::int32_t i = 0;
  for (auto it = topology_data.begin(); it != topology_data.end();
       it += num_verts_per_entity)
  {
    std::partial_sort_copy(it, it + num_verts_per_entity, v.begin(), v.end());
    std::size_t dest
        = MPI::index_owner(_mpi_comm.comm(), v[0], global_vertex_range);
    send_entities[dest].insert(send_entities[dest].end(), v.begin(), v.end());
    send_data[dest].push_back(values_data[i]);
    ++i;
  }

  MPI::all_to_all(_mpi_comm.comm(), send_entities, recv_entities);
  MPI::all_to_all(_mpi_comm.comm(), send_data, recv_data);

  // Reset send arrays
  send_data = std::vector<std::vector<T>>(num_processes);
  send_entities = std::vector<std::vector<std::int32_t>>(num_processes);

  // Locate entity in map, and send back to data to owning processes
  for (std::int32_t i = 0; i != num_processes; ++i)
  {
    assert(recv_data[i].size() * num_verts_per_entity
           == recv_entities[i].size());

    for (std::size_t j = 0; j != recv_data[i].size(); ++j)
    {
      auto it = recv_entities[i].begin() + j * num_verts_per_entity;
      std::copy(it, it + num_verts_per_entity, v.begin());
      auto map_it = entity_map.find(v);

      if (map_it == entity_map.end())
      {
        log::dolfin_error("HDF5File.cpp", "find entity in map",
                          "Error reading mesh::MeshValueCollection");
      }
      for (auto p = map_it->second.begin(); p != map_it->second.end(); p += 2)
      {
        const std::int32_t dest = *p;
        assert(dest < num_processes);
        send_entities[dest].push_back(*(p + 1));
        send_data[dest].push_back(recv_data[i][j]);
      }
    }
  }

  // Send to owning processes and set in mesh::MeshValueCollection
  MPI::all_to_all(_mpi_comm.comm(), send_entities, recv_entities);
  MPI::all_to_all(_mpi_comm.comm(), send_data, recv_data);

  mesh::MeshValueCollection<T> mvc(mesh, dim);
  for (std::int32_t i = 0; i != num_processes; ++i)
  {
    assert(recv_entities[i].size() == recv_data[i].size());
    for (std::size_t j = 0; j != recv_data[i].size(); ++j)
    {
      mvc.set_value(recv_entities[i][j], recv_data[i][j]);
    }
  }

  return mvc;
}
//-----------------------------------------------------------------------------
void XDMFFile::write(const std::vector<geometry::Point>& points,
                     const Encoding encoding)
{
  // Check that encoding
  if (encoding == Encoding::HDF5 and !has_hdf5())
  {
    throw std::runtime_error("DOLFIN has not been compiled with HDF5 support. "
                             "Cannot write XDMF in HDF5 encoding.");
  }

  if (encoding == Encoding::ASCII and _mpi_comm.size() != 1)
  {
    throw std::runtime_error(
        "Cannot write ASCII XDMF in parallel (use HDF5 encoding).");
  }

  // Open a HDF5 file if using HDF5 encoding (truncate)
  hid_t h5_id = -1;
#ifdef HAS_HDF5
  std::unique_ptr<HDF5File> h5_file;
  if (encoding == Encoding::HDF5)
  {
    // Open file
    h5_file = std::make_unique<HDF5File>(_mpi_comm.comm(),
                                         get_hdf5_filename(_filename), "w");
    assert(h5_file);

    // Get file handle
    h5_id = h5_file->h5_id();
  }
#endif

  // Create pugi doc
  _xml_doc->reset();
  // Add XDMF node and version attribute
  _xml_doc->append_child(pugi::node_doctype)
      .set_value("Xdmf SYSTEM \"Xdmf.dtd\" []");
  pugi::xml_node xdmf_node = _xml_doc->append_child("Xdmf");
  assert(xdmf_node);

  add_points(_mpi_comm.comm(), xdmf_node, h5_id, points);

  // Save XML file (on process 0 only)
  if (_mpi_comm.rank() == 0)
    _xml_doc->save_file(_filename.c_str(), "  ");
}
//-----------------------------------------------------------------------------
void XDMFFile::add_points(MPI_Comm comm, pugi::xml_node& xdmf_node, hid_t h5_id,
                          const std::vector<geometry::Point>& points)
{
  xdmf_node.append_attribute("Version") = "3.0";
  xdmf_node.append_attribute("xmlns:xi") = "http://www.w3.org/2001/XInclude";
  pugi::xml_node domain_node = xdmf_node.append_child("Domain");
  assert(domain_node);

  // Add a Grid to the domain
  pugi::xml_node grid_node = domain_node.append_child("Grid");
  assert(grid_node);
  grid_node.append_attribute("GridType") = "Uniform";
  grid_node.append_attribute("Name") = "Point cloud";

  pugi::xml_node topology_node = grid_node.append_child("Topology");
  assert(topology_node);
  const std::size_t n = points.size();
  const std::int64_t nglobal = MPI::sum(comm, n);
  topology_node.append_attribute("NumberOfElements")
      = std::to_string(nglobal).c_str();
  topology_node.append_attribute("TopologyType") = "PolyVertex";
  topology_node.append_attribute("NodesPerElement") = 1;

  pugi::xml_node geometry_node = grid_node.append_child("Geometry");
  assert(geometry_node);
  geometry_node.append_attribute("GeometryType") = "XYZ";

  // Pack data
  std::vector<double> x(3 * n);
  for (std::size_t i = 0; i < n; ++i)
    for (std::size_t j = 0; j < 3; ++j)
      x[3 * i + j] = points[i][j];

  const std::vector<std::int64_t> shape = {nglobal, 3};
  add_data_item(comm, geometry_node, h5_id, "/Points/coordinates", x, shape);
}
//----------------------------------------------------------------------------
void XDMFFile::write(const std::vector<geometry::Point>& points,
                     const std::vector<double>& values, const Encoding encoding)
{
  // Write clouds of points to XDMF/HDF5 with values
  assert(points.size() == values.size());

  // Check that encoding is supported
  if (encoding == Encoding::HDF5 and !has_hdf5())
  {
    throw std::runtime_error("DOLFIN has not been compiled with HDF5 support. "
                             "Cannot write XDMF in HDF5 encoding.");
  }

  if (encoding == Encoding::ASCII and _mpi_comm.size() != 1)
  {
    throw std::runtime_error(
        "Cannot write ASCII XDMF in parallel (use HDF5 encoding).");
  }

  // Create pugi doc
  _xml_doc->reset();

  // Open a HDF5 file if using HDF5 encoding (truncate)
  hid_t h5_id = -1;
#ifdef HAS_HDF5
  std::unique_ptr<HDF5File> h5_file;
  if (encoding == Encoding::HDF5)
  {
    // Open file
    h5_file = std::make_unique<HDF5File>(_mpi_comm.comm(),
                                         get_hdf5_filename(_filename), "w");
    assert(h5_file);

    // Get file handle
    h5_id = h5_file->h5_id();
  }
#endif

  // Add XDMF node and version attribute
  _xml_doc->append_child(pugi::node_doctype)
      .set_value("Xdmf SYSTEM \"Xdmf.dtd\" []");
  pugi::xml_node xdmf_node = _xml_doc->append_child("Xdmf");
  assert(xdmf_node);

  add_points(_mpi_comm.comm(), xdmf_node, h5_id, points);

  // Add attribute node
  pugi::xml_node domain_node = xdmf_node.child("Domain");
  assert(domain_node);
  pugi::xml_node grid_node = domain_node.child("Grid");
  assert(grid_node);
  pugi::xml_node attribute_node = grid_node.append_child("Attribute");
  assert(attribute_node);
  attribute_node.append_attribute("Name") = "Point values";
  attribute_node.append_attribute("AttributeType") = "Scalar";
  attribute_node.append_attribute("Center") = "Node";

  // Add attribute DataItem node and write data
  std::int64_t num_values = MPI::sum(_mpi_comm.comm(), values.size());
  add_data_item(_mpi_comm.comm(), attribute_node, h5_id, "/Points/values",
                values, {num_values, 1});

  // Save XML file (on process 0 only)
  if (_mpi_comm.rank() == 0)
    _xml_doc->save_file(_filename.c_str(), "  ");
}
//----------------------------------------------------------------------------
mesh::MeshFunction<bool>
XDMFFile::read_mf_bool(std::shared_ptr<const mesh::Mesh> mesh,
                       std::string name) const
{
  // Read mesh function
  mesh::MeshFunction<std::size_t> mf_int
      = read_mesh_function<std::size_t>(mesh, name);

  // Convert to bool
  mesh::MeshFunction<bool> mf(mesh, mf_int.dim(), 0);
  for (auto& cell : mesh::MeshRange<mesh::MeshEntity>(*mesh, mf.dim()))
    mf[cell.index()] = (mf_int[cell.index()] == 1);

  return mf;
}
//----------------------------------------------------------------------------
mesh::MeshFunction<int>
XDMFFile::read_mf_int(std::shared_ptr<const mesh::Mesh> mesh,
                      std::string name) const
{
  return read_mesh_function<int>(mesh, name);
}
//----------------------------------------------------------------------------
mesh::MeshFunction<std::size_t>
XDMFFile::read_mf_size_t(std::shared_ptr<const mesh::Mesh> mesh,
                         std::string name) const
{
  return read_mesh_function<std::size_t>(mesh, name);
}
//----------------------------------------------------------------------------
mesh::MeshFunction<double>
XDMFFile::read_mf_double(std::shared_ptr<const mesh::Mesh> mesh,
                         std::string name) const
{
  return read_mesh_function<double>(mesh, name);
}
//----------------------------------------------------------------------------
void XDMFFile::add_mesh(MPI_Comm comm, pugi::xml_node& xml_node, hid_t h5_id,
                        const mesh::Mesh& mesh, const std::string path_prefix)
{
  log::log(PROGRESS, "Adding mesh to node \"%s\"", xml_node.path('/').c_str());

  // Add grid node and attributes
  pugi::xml_node grid_node = xml_node.append_child("Grid");
  assert(grid_node);
  grid_node.append_attribute("Name") = mesh.name().c_str();
  grid_node.append_attribute("GridType") = "Uniform";

  // Add topology node and attributes (including writing data)
  const int tdim = mesh.topology().dim();
  const std::int64_t num_global_cells = mesh.num_entities_global(tdim);
  if (num_global_cells < 1e9)
    add_topology_data<std::int32_t>(comm, grid_node, h5_id, path_prefix, mesh,
                                    tdim);
  else
    add_topology_data<std::int64_t>(comm, grid_node, h5_id, path_prefix, mesh,
                                    tdim);

  // Add geometry node and attributes (including writing data)
  add_geometry_data(comm, grid_node, h5_id, path_prefix, mesh);
}
//----------------------------------------------------------------------------
void XDMFFile::add_function(MPI_Comm mpi_comm, pugi::xml_node& xml_node,
                            hid_t h5_id, std::string h5_path,
                            const function::Function& u,
                            std::string function_name, const mesh::Mesh& mesh)
{
  log::log(PROGRESS, "Adding function to node \"%s\"",
           xml_node.path('/').c_str());

  std::string element_family = u.function_space()->element()->family();
  const std::size_t element_degree = u.function_space()->element()->degree();
  const ufc_shape ufc_element_cell
      = u.function_space()->element()->cell_shape();

  // Map of standard UFL family abbreviations for visualisation
  const std::map<std::string, std::string> family_abbr
      = {{"Lagrange", "CG"},
         {"Discontinuous Lagrange", "DG"},
         {"Raviart-Thomas", "RT"},
         {"Brezzi-Douglas-Marini", "BDM"},
         {"Crouzeix-Raviart", "CR"},
         {"Nedelec 1st kind H(curl)", "N1curl"},
         {"Nedelec 2nd kind H(curl)", "N2curl"},
         {"Q", "Q"},
         {"DQ", "DQ"}};

  const std::map<ufc_shape, std::string> cell_shape_repr
      = {{interval, "interval"},
         {triangle, "triangle"},
         {tetrahedron, "tetrahedron"},
         {quadrilateral, "quadrilateral"},
         {hexahedron, "hexahedron"}};

  // Check that element is supported
  auto const it = family_abbr.find(element_family);
  if (it == family_abbr.end())
  {
    log::dolfin_error("XDMFFile.cpp", "find element family",
                      "Element %s not yet supported", element_family.c_str());
  }
  element_family = it->second;

  // Check that cell shape is supported
  auto it_shape = cell_shape_repr.find(ufc_element_cell);
  if (it_shape == cell_shape_repr.end())
  {
    log::dolfin_error(
        "XDMFFile.cpp", "find element shape",
        "Element shape not yet supported. Currently supported element shapes"
        "are \"interval, triangle, tetrahedron, quadrilateral, hexahedron\"");
  }
  const std::string element_cell = it_shape->second;

  // Prepare main Attribute for the FiniteElementFunction type
  pugi::xml_node fe_attribute_node = xml_node.append_child("Attribute");
  fe_attribute_node.append_attribute("ItemType") = "FiniteElementFunction";
  fe_attribute_node.append_attribute("ElementFamily") = element_family.c_str();
  fe_attribute_node.append_attribute("ElementDegree")
      = std::to_string(element_degree).c_str();
  fe_attribute_node.append_attribute("ElementCell") = element_cell.c_str();
  fe_attribute_node.append_attribute("Name") = function_name.c_str();
  fe_attribute_node.append_attribute("Center") = "Other";
  fe_attribute_node.append_attribute("AttributeType")
      = rank_to_string(u.value_rank()).c_str();

  // Prepare and save number of dofs per cell (x_cell_dofs) and
  // cell dofmaps (cell_dofs)

  assert(u.function_space()->dofmap());
  const fem::GenericDofMap& dofmap = *u.function_space()->dofmap();

  const std::size_t tdim = mesh.topology().dim();
  std::vector<dolfin::la_index_t> cell_dofs;
  std::vector<std::size_t> x_cell_dofs;
  const std::size_t n_cells = mesh.topology().ghost_offset(tdim);
  x_cell_dofs.reserve(n_cells);

  std::vector<std::size_t> local_to_global_map
      = dofmap.tabulate_local_to_global_dofs();

  // Add number of dofs for each cell
  // Add cell dofmap
  for (std::size_t i = 0; i != n_cells; ++i)
  {
    x_cell_dofs.push_back(cell_dofs.size());
    auto cell_dofs_i = dofmap.cell_dofs(i);
    for (Eigen::Index j = 0; j < cell_dofs_i.size(); ++j)
    {
      auto p = cell_dofs_i[j];
      assert(p < (dolfin::la_index_t)local_to_global_map.size());
      cell_dofs.push_back(local_to_global_map[p]);
    }
  }

  // Add offset to CSR index to be seamless in parallel
  std::size_t offset = MPI::global_offset(mpi_comm, cell_dofs.size(), true);
  std::transform(x_cell_dofs.begin(), x_cell_dofs.end(), x_cell_dofs.begin(),
                 std::bind2nd(std::plus<std::size_t>(), offset));

  const std::int64_t num_cell_dofs_global
      = MPI::sum(mpi_comm, cell_dofs.size());

  // Write dofmap = indices to the values DataItem
  add_data_item(mpi_comm, fe_attribute_node, h5_id, h5_path + "/cell_dofs",
                cell_dofs, {num_cell_dofs_global, 1}, "UInt");

  // Get all local data
  const la::PETScVector& u_vector = *u.vector();

  std::vector<PetscScalar> local_data;
  u_vector.get_local(local_data);

  add_data_item(mpi_comm, fe_attribute_node, h5_id, h5_path + "/vector",
                local_data, {(std::int64_t)u_vector.size(), 1}, "Float");

  if (MPI::rank(mpi_comm) == MPI::size(mpi_comm) - 1)
    x_cell_dofs.push_back(num_cell_dofs_global);

  const std::int64_t num_x_cell_dofs_global
      = mesh.num_entities_global(tdim) + 1;

  // Write number of dofs per cell
  add_data_item(mpi_comm, fe_attribute_node, h5_id, h5_path + "/x_cell_dofs",
                x_cell_dofs, {num_x_cell_dofs_global, 1}, "UInt");

  // Save cell ordering - copy to local vector and cut off ghosts
  std::vector<std::size_t> cells(mesh.topology().global_indices(tdim).begin(),
                                 mesh.topology().global_indices(tdim).begin()
                                     + n_cells);

  const std::int64_t num_cells_global = mesh.num_entities_global(tdim);

  add_data_item(mpi_comm, fe_attribute_node, h5_id, h5_path + "/cells", cells,
                {num_cells_global, 1}, "UInt");
}
//-----------------------------------------------------------------------------
mesh::Mesh XDMFFile::read_mesh(MPI_Comm comm,
                               const mesh::GhostMode ghost_mode) const
{
  // Extract parent filepath (required by HDF5 when XDMF stores relative path
  // of the HDF5 files(s) and the XDMF is not opened from its own directory)
  boost::filesystem::path xdmf_filename(_filename);
  const boost::filesystem::path parent_path = xdmf_filename.parent_path();

  if (!boost::filesystem::exists(xdmf_filename))
  {
    log::dolfin_error("XDMFFile.cpp", "open XDMF file",
                      "XDMF file \"%s\" does not exist", _filename.c_str());
  }

  // Load XML doc from file
  pugi::xml_document xml_doc;
  pugi::xml_parse_result result = xml_doc.load_file(_filename.c_str());
  assert(result);

  // Get XDMF node
  pugi::xml_node xdmf_node = xml_doc.child("Xdmf");
  assert(xdmf_node);

  // Get domain node
  pugi::xml_node domain_node = xdmf_node.child("Domain");
  assert(domain_node);

  // Get grid node
  pugi::xml_node grid_node = domain_node.child("Grid");
  assert(grid_node);

  // Get topology node
  pugi::xml_node topology_node = grid_node.child("Topology");
  assert(topology_node);

  // Get cell type
  const auto cell_type_str = get_cell_type(topology_node);
  const int degree = cell_type_str.second;

  if (degree == 2)
    log::warning("Caution: reading quadratic mesh");

  // Get toplogical dimensions
  std::unique_ptr<mesh::CellType> cell_type(
      mesh::CellType::create(cell_type_str.first));
  assert(cell_type);

  // Get geometry node
  pugi::xml_node geometry_node = grid_node.child("Geometry");
  assert(geometry_node);

  // Determine geometric dimension
  pugi::xml_attribute geometry_type_attr
      = geometry_node.attribute("GeometryType");
  assert(geometry_type_attr);
  int gdim = -1;
  const std::string geometry_type = geometry_type_attr.value();
  if (geometry_type == "XY")
    gdim = 2;
  else if (geometry_type == "XYZ")
    gdim = 3;
  else
  {
    log::dolfin_error(
        "XDMFFile.cpp", "determine geometric dimension",
        "GeometryType \"%s\" in XDMF file is unknown or unsupported",
        geometry_type.c_str());
  }

  // Get number of points from Geometry dataitem node
  pugi::xml_node geometry_data_node = geometry_node.child("DataItem");
  assert(geometry_data_node);
  const std::vector<std::int64_t> gdims = get_dataset_shape(geometry_data_node);
  assert(gdims.size() == 2);
  assert(gdims[1] == gdim);

  // Geometry
  const auto geometry_data
      = get_dataset<double>(_mpi_comm.comm(), geometry_data_node, parent_path);
  const std::size_t num_local_points = geometry_data.size() / gdim;

  Eigen::Map<const EigenRowArrayXXd> points(geometry_data.data(),
                                            num_local_points, gdim);
  // Get topology dataset node
  pugi::xml_node topology_data_node = topology_node.child("DataItem");
  assert(topology_data_node);

  // Topology
  const std::vector<std::int64_t> tdims = get_dataset_shape(topology_data_node);
  const auto topology_data = get_dataset<std::int64_t>(
      _mpi_comm.comm(), topology_data_node, parent_path);
  const std::size_t npoint_per_cell = tdims[1];
  const std::size_t num_local_cells = topology_data.size() / npoint_per_cell;
  Eigen::Map<const EigenRowArrayXXi64> cells(topology_data.data(),
                                             num_local_cells, npoint_per_cell);

  // Set cell global indices by adding offset
  const std::int64_t cell_index_offset
      = MPI::global_offset(_mpi_comm.comm(), num_local_cells, true);
  std::vector<std::int64_t> global_cell_indices(num_local_cells);
  std::iota(global_cell_indices.begin(), global_cell_indices.end(),
            cell_index_offset);

  return mesh::MeshPartitioning::build_distributed_mesh(
      _mpi_comm.comm(), cell_type->cell_type(), points, cells,
      global_cell_indices, ghost_mode);
}
//----------------------------------------------------------------------------
function::Function
XDMFFile::read_checkpoint(std::shared_ptr<const function::FunctionSpace> V,
                          std::string func_name, std::int64_t counter) const
{
  if (!name_same_on_all_procs(func_name))
  {
    throw std::runtime_error("Function name must be the same on all processes "
                             "when reading XDMF file.");
  }

  log::log(PROGRESS,
           "Reading function \"%s\" from XDMF file \"%s\" with "
           "counter %i.",
           func_name.c_str(), _filename.c_str(), counter);

  // Extract parent filepath (required by HDF5 when XDMF stores relative path
  // of the HDF5 files(s) and the XDMF is not opened from its own directory)
  boost::filesystem::path xdmf_filename(_filename);
  const boost::filesystem::path parent_path = xdmf_filename.parent_path();

  if (!boost::filesystem::exists(xdmf_filename))
  {
    log::dolfin_error("XDMFFile.cpp", "open XDMF file",
                      "XDMF file \"%s\" does not exist", _filename.c_str());
  }

  // Read XML nodes = parse XML document

  // Load XML doc from file
  pugi::xml_document xml_doc;
  pugi::xml_parse_result result = xml_doc.load_file(_filename.c_str());
  assert(result);

  // Find grid with name equal to the name of function we're about
  // to save and given counter

  // If counter is negative then read with respect to last element, i.e.
  // counter = -1 == last element, counter = -2 == one before last etc.
  std::string selector;
  if (counter < -1)
    selector = "position()=last()" + std::to_string(counter + 1);
  else if (counter == -1)
    selector = "position()=last()";
  else
    selector = "@Name='" + func_name + "_" + std::to_string(counter) + "'";

  pugi::xml_node grid_node
      = xml_doc
            .select_node(("/Xdmf/Domain/Grid[@CollectionType='Temporal' and "
                          "@Name='"
                          + func_name + "']/Grid[" + selector + "]")
                             .c_str())
            .node();

  assert(grid_node);

  pugi::xml_node fe_attribute_node
      = grid_node.select_node("Attribute[@ItemType=\"FiniteElementFunction\"]")
            .node();
  assert(fe_attribute_node);

  // Get cells dofs indices = dofmap
  pugi::xml_node cell_dofs_dataitem
      = fe_attribute_node.select_node("DataItem[position()=1]").node();
  assert(cell_dofs_dataitem);

  // Get vector
  pugi::xml_node vector_dataitem
      = fe_attribute_node.select_node("DataItem[position()=2]").node();
  assert(vector_dataitem);

  // Get number of dofs per cell
  pugi::xml_node x_cell_dofs_dataitem
      = fe_attribute_node.select_node("DataItem[position()=3]").node();
  assert(x_cell_dofs_dataitem);

  // Get cell ordering
  pugi::xml_node cells_dataitem
      = fe_attribute_node.select_node("DataItem[position()=4]").node();
  assert(cells_dataitem);

  // Read dataitems

  // Get existing mesh and dofmap - these should be pre-existing
  // and set up by user when defining the function::Function
  assert(V);
  assert(V->mesh());
  const mesh::Mesh& mesh = *V->mesh();
  assert(V->dofmap());
  const fem::GenericDofMap& dofmap = *V->dofmap();

  // Read cell ordering
  std::vector<std::size_t> cells
      = get_dataset<std::size_t>(_mpi_comm.comm(), cells_dataitem, parent_path);

  const std::vector<std::int64_t> x_cell_dofs_shape
      = get_dataset_shape(cells_dataitem);

  // Divide cells equally between processes
  std::array<std::int64_t, 2> cell_range
      = MPI::local_range(_mpi_comm.comm(), x_cell_dofs_shape[0]);

  // Read number of dofs per cell
  std::vector<std::int64_t> x_cell_dofs = get_dataset<std::int64_t>(
      _mpi_comm.comm(), x_cell_dofs_dataitem, parent_path,
      {{cell_range[0], cell_range[1] + 1}});

  // Read cell dofmaps
  std::vector<dolfin::la_index_t> cell_dofs = get_dataset<dolfin::la_index_t>(
      _mpi_comm.comm(), cell_dofs_dataitem, parent_path,
      {{x_cell_dofs.front(), x_cell_dofs.back()}});

  const std::vector<std::int64_t> vector_shape
      = get_dataset_shape(vector_dataitem);
  const std::size_t num_global_dofs = vector_shape[0];

  // Divide vector between processes
  const std::array<std::int64_t, 2> input_vector_range
      = MPI::local_range(_mpi_comm.comm(), num_global_dofs);

  // Read function vector
  std::vector<double> vector = get_dataset<double>(
      _mpi_comm.comm(), vector_dataitem, parent_path, input_vector_range);

  function::Function u(V);
  assert(u.vector());
  HDF5Utility::set_local_vector_values(_mpi_comm.comm(), *u.vector(), mesh,
                                       cells, cell_dofs, x_cell_dofs, vector,
                                       input_vector_range, dofmap);

  return u;
}
//----------------------------------------------------------------------------
template <typename T>
void XDMFFile::add_topology_data(MPI_Comm comm, pugi::xml_node& xml_node,
                                 hid_t h5_id, const std::string path_prefix,
                                 const mesh::Mesh& mesh, int cell_dim)
{
  // Get number of cells (global) and vertices per cell from mesh
  const std::int64_t num_cells = mesh.topology().size_global(cell_dim);
  int num_nodes_per_cell = mesh.type().num_vertices(cell_dim);

  // Get VTK string for cell type and degree (linear or quadratic)
  const std::size_t degree = mesh.degree();
  const std::string vtk_cell_str
      = vtk_cell_type_str(mesh.type().entity_type(cell_dim), degree);

  pugi::xml_node topology_node = xml_node.append_child("Topology");
  assert(topology_node);
  topology_node.append_attribute("NumberOfElements")
      = std::to_string(num_cells).c_str();
  topology_node.append_attribute("TopologyType") = vtk_cell_str.c_str();

  // Compute packed topology data
  std::vector<T> topology_data;

  if (degree > 1)
  {
    const int tdim = mesh.topology().dim();
    if (cell_dim != tdim)
    {
      log::dolfin_error("XDMFFile.cpp", "create topology data for mesh",
                        "Can only create mesh of cells");
    }

    const auto& global_points = mesh.geometry().global_indices();
    const mesh::MeshConnectivity& cell_points
        = mesh.coordinate_dofs().entity_points(tdim);

    // Adjust num_nodes_per_cell to appropriate size
    num_nodes_per_cell = cell_points.size(0);
    topology_data.reserve(num_nodes_per_cell * mesh.num_cells());
    const std::vector<std::uint8_t>& perm
        = mesh.coordinate_dofs().cell_permutation();

    for (std::uint32_t c = 0; c != mesh.num_cells(); ++c)
    {
      const std::int32_t* points = cell_points(c);
      for (std::int32_t i = 0; i != num_nodes_per_cell; ++i)
        topology_data.push_back(global_points[points[perm[i]]]);
    }
  }
  else
    topology_data = compute_topology_data<T>(mesh, cell_dim);

  topology_node.append_attribute("NodesPerElement") = num_nodes_per_cell;

  // Add topology DataItem node
  const std::string group_name = path_prefix + "/" + mesh.name();
  const std::string h5_path = group_name + "/topology";
  const std::vector<std::int64_t> shape = {num_cells, num_nodes_per_cell};
  const std::string number_type = "UInt";

  add_data_item(comm, topology_node, h5_id, h5_path, topology_data, shape,
                number_type);
}
//-----------------------------------------------------------------------------
void XDMFFile::add_geometry_data(MPI_Comm comm, pugi::xml_node& xml_node,
                                 hid_t h5_id, const std::string path_prefix,
                                 const mesh::Mesh& mesh)
{
  const mesh::MeshGeometry& mesh_geometry = mesh.geometry();
  int gdim = mesh_geometry.dim();

  // Compute number of points (global) in mesh (equal to number of vertices
  // for affine meshes)

  const std::int64_t num_points = mesh.geometry().num_points_global();

  // Add geometry node and attributes
  pugi::xml_node geometry_node = xml_node.append_child("Geometry");
  assert(geometry_node);
  assert(gdim > 0 and gdim <= 3);
  const std::string geometry_type = (gdim == 3) ? "XYZ" : "XY";
  geometry_node.append_attribute("GeometryType") = geometry_type.c_str();

  // Pack geometry data
  EigenRowArrayXXd _x
      = mesh::DistributedMeshTools::reorder_points_by_global_indices(mesh);
  std::vector<double> x(_x.data(), _x.data() + _x.size());

  // XDMF does not support 1D, so handle as special case
  if (gdim == 1)
  {
    // Pad the coordinates with zeros for a dummy Y
    gdim = 2;
    std::vector<double> _x(2 * x.size(), 0.0);
    for (std::size_t i = 0; i < x.size(); ++i)
      _x[2 * i] = x[i];
    std::swap(x, _x);
  }

  // Add geometry DataItem node
  const std::string group_name = path_prefix + "/" + mesh.name();
  const std::string h5_path = group_name + "/geometry";
  const std::vector<std::int64_t> shape = {num_points, gdim};

  add_data_item(comm, geometry_node, h5_id, h5_path, x, shape);
}
//-----------------------------------------------------------------------------
template <typename T>
void XDMFFile::add_data_item(MPI_Comm comm, pugi::xml_node& xml_node,
                             hid_t h5_id, const std::string h5_path, const T& x,
                             const std::vector<std::int64_t> shape,
                             const std::string number_type)
{
  log::log(DBG, "Adding data item to node %s", xml_node.path().c_str());

  // Add DataItem node
  assert(xml_node);
  pugi::xml_node data_item_node = xml_node.append_child("DataItem");
  assert(data_item_node);

  // Add dimensions attribute
  data_item_node.append_attribute("Dimensions")
      = common::container_to_string(shape, " ", 16).c_str();

  // Set type for topology data (needed by XDMF to prevent default to float)
  if (!number_type.empty())
    data_item_node.append_attribute("NumberType") = number_type.c_str();

  // Add format attribute
  if (h5_id < 0)
  {
    data_item_node.append_attribute("Format") = "XML";
    assert(shape.size() == 2);
    data_item_node.append_child(pugi::node_pcdata)
        .set_value(common::container_to_string(x, " ", 16, shape[1]).c_str());
  }
  else
  {
#ifdef HAS_HDF5
    data_item_node.append_attribute("Format") = "HDF";

    // Get name of HDF5 file
    const std::string hdf5_filename = HDF5Interface::get_filename(h5_id);
    const boost::filesystem::path p(hdf5_filename);

    // Add HDF5 filename and HDF5 internal path to XML file
    const std::string xdmf_path = p.filename().string() + ":" + h5_path;
    data_item_node.append_child(pugi::node_pcdata).set_value(xdmf_path.c_str());

    // Compute total number of items and check for consistency with shape
    assert(!shape.empty());
    std::int64_t num_items_total = 1;
    for (auto n : shape)
      num_items_total *= n;

    assert(num_items_total == (std::int64_t)MPI::sum(comm, x.size()));

    // Compute data offset and range of values
    std::int64_t local_shape0 = x.size();
    for (std::size_t i = 1; i < shape.size(); ++i)
    {
      assert(local_shape0 % shape[i] == 0);
      local_shape0 /= shape[i];
    }
    const std::int64_t offset = MPI::global_offset(comm, local_shape0, true);
    const std::array<std::int64_t, 2> local_range
        = {{offset, offset + local_shape0}};

    const bool use_mpi_io = (MPI::size(comm) > 1);
    HDF5Interface::write_dataset(h5_id, h5_path, x.data(), local_range, shape,
                                 use_mpi_io, false);

    // Add partitioning attribute to dataset
    std::vector<std::size_t> partitions;
    std::vector<std::size_t> offset_tmp(1, offset);
    MPI::gather(comm, offset_tmp, partitions);
    MPI::broadcast(comm, partitions);
    HDF5Interface::add_attribute(h5_id, h5_path, "partition", partitions);

#else
    // Should never reach this point
    log::dolfin_error("XDMFFile.cpp", "add dataitem",
                      "DOLFIN has not been configured with HDF5");
#endif
  }
}
//----------------------------------------------------------------------------
std::set<std::uint32_t>
XDMFFile::compute_nonlocal_entities(const mesh::Mesh& mesh, int cell_dim)
{
  // If not already numbered, number entities of
  // order cell_dim so we can get shared_entities
  mesh::DistributedMeshTools::number_entities(mesh, cell_dim);

  const std::size_t mpi_rank = MPI::rank(mesh.mpi_comm());
  const std::map<std::int32_t, std::set<std::uint32_t>>& shared_entities
      = mesh.topology().shared_entities(cell_dim);

  std::set<std::uint32_t> non_local_entities;

  const std::size_t tdim = mesh.topology().dim();
  bool ghosted
      = (mesh.topology().size(tdim) > mesh.topology().ghost_offset(tdim));

  if (!ghosted)
  {
    // No ghost cells - exclude shared entities
    // which are on lower rank processes
    for (const auto& e : shared_entities)
    {
      const std::uint32_t lowest_rank_owner = *(e.second.begin());
      if (lowest_rank_owner < mpi_rank)
        non_local_entities.insert(e.first);
    }
  }
  else
  {
    // Iterate through ghost cells, adding non-ghost entities
    // which are in lower rank process cells
    for (auto& c : mesh::MeshRange<mesh::MeshEntity>(
             mesh, tdim, mesh::MeshRangeType::GHOST))
    {
      const std::uint32_t cell_owner = c.owner();
      for (auto& e : mesh::EntityRange<mesh::MeshEntity>(c, cell_dim))
        if (!e.is_ghost() && cell_owner < mpi_rank)
          non_local_entities.insert(e.index());
    }
  }
  return non_local_entities;
}
//-----------------------------------------------------------------------------
template <typename T>
std::vector<T> XDMFFile::compute_topology_data(const mesh::Mesh& mesh,
                                               int cell_dim)
{
  // Create vector to store topology data
  const int num_vertices_per_cell = mesh.type().num_vertices(cell_dim);
  std::vector<T> topology_data;
  topology_data.reserve(mesh.num_entities(cell_dim) * (num_vertices_per_cell));

  // Get mesh communicator
  MPI_Comm comm = mesh.mpi_comm();

  const std::vector<std::int8_t> perm = mesh.type().vtk_mapping();
  const int tdim = mesh.topology().dim();
  if (MPI::size(comm) == 1 or cell_dim == tdim)
  {
    // Simple case when nothing is shared between processes
    if (cell_dim == 0)
    {
      for (auto& v : mesh::MeshRange<mesh::Vertex>(mesh))
        topology_data.push_back(v.global_index());
    }
    else
    {
      const auto& global_vertices = mesh.topology().global_indices(0);
      for (auto& c : mesh::MeshRange<mesh::MeshEntity>(mesh, cell_dim))
      {
        const std::int32_t* entities = c.entities(0);
        for (std::uint32_t i = 0; i != c.num_entities(0); ++i)
          topology_data.push_back(global_vertices[entities[perm[i]]]);
      }
    }
  }
  else
  {
    std::set<std::uint32_t> non_local_entities
        = compute_nonlocal_entities(mesh, cell_dim);

    if (cell_dim == 0)
    {
      // Special case for mesh of points
      for (auto& v : mesh::MeshRange<mesh::Vertex>(mesh))
      {
        if (non_local_entities.find(v.index()) == non_local_entities.end())
          topology_data.push_back(v.global_index());
      }
    }
    else
    {
      // Local-to-global map for point indices
      const auto& global_vertices = mesh.topology().global_indices(0);
      for (auto& e : mesh::MeshRange<mesh::MeshEntity>(mesh, cell_dim))
      {
        // If not excluded, add to topology
        if (non_local_entities.find(e.index()) == non_local_entities.end())
        {
          for (std::uint32_t i = 0; i != e.num_entities(0); ++i)
          {
            const std::int32_t local_idx = e.entities(0)[perm[i]];
            topology_data.push_back(global_vertices[local_idx]);
          }
        }
      }
    }
  }

  return topology_data;
}
//-----------------------------------------------------------------------------
template <typename T>
std::vector<T>
XDMFFile::compute_value_data(const mesh::MeshFunction<T>& meshfunction)
{
  // Create vector to store data
  std::vector<T> value_data;
  value_data.reserve(meshfunction.size());

  // Get mesh communicator
  const auto mesh = meshfunction.mesh();
  MPI_Comm comm = mesh->mpi_comm();

  const int tdim = mesh->topology().dim();
  const int cell_dim = meshfunction.dim();

  if (MPI::size(comm) == 1 or cell_dim == tdim)
  {
    // FIXME: fail with ghosts?
    value_data.resize(meshfunction.size());
    std::copy(meshfunction.values(),
              meshfunction.values() + meshfunction.size(), value_data.begin());
  }
  else
  {
    std::set<std::uint32_t> non_local_entities
        = compute_nonlocal_entities(*mesh, cell_dim);

    for (auto& e : mesh::MeshRange<mesh::MeshEntity>(*mesh, cell_dim))
    {
      if (non_local_entities.find(e.index()) == non_local_entities.end())
        value_data.push_back(meshfunction[e]);
    }
  }

  return value_data;
}
//----------------------------------------------------------------------------
std::pair<std::string, int>
XDMFFile::get_cell_type(const pugi::xml_node& topology_node)
{
  assert(topology_node);
  pugi::xml_attribute type_attr = topology_node.attribute("TopologyType");
  assert(type_attr);

  const std::map<std::string, std::pair<std::string, int>> xdmf_to_dolfin = {
      {"polyvertex", {"point", 1}},    {"polyline", {"interval", 1}},
      {"edge_3", {"interval", 2}},     {"triangle", {"triangle", 1}},
      {"triangle_6", {"triangle", 2}}, {"tetrahedron", {"tetrahedron", 1}},
      {"tet_10", {"tetrahedron", 2}},  {"quadrilateral", {"quadrilateral", 1}}};

  // Convert XDMF cell type string to DOLFIN cell type string
  std::string cell_type = type_attr.as_string();
  boost::algorithm::to_lower(cell_type);
  auto it = xdmf_to_dolfin.find(cell_type);
  if (it == xdmf_to_dolfin.end())
  {
    log::dolfin_error("XDMFFile.cpp", "recognise cell type",
                      "Unknown value \"%s\"", cell_type.c_str());
  }
  return it->second;
}
//----------------------------------------------------------------------------
std::vector<std::int64_t>
XDMFFile::get_dataset_shape(const pugi::xml_node& dataset_node)
{
  // Get Dimensions attribute string
  assert(dataset_node);
  pugi::xml_attribute dimensions_attr = dataset_node.attribute("Dimensions");

  // Gets dimensions, if attribute is present
  std::vector<std::int64_t> dims;
  if (dimensions_attr)
  {
    // Split dimensions string
    const std::string dims_str = dimensions_attr.as_string();
    std::vector<std::string> dims_list;
    boost::split(dims_list, dims_str, boost::is_any_of(" "));

    // Cast dims to integers
    for (auto d : dims_list)
      dims.push_back(boost::lexical_cast<std::int64_t>(d));
  }

  return dims;
}
//----------------------------------------------------------------------------
std::int64_t XDMFFile::get_num_cells(const pugi::xml_node& topology_node)
{
  assert(topology_node);

  // Get number of cells from topology
  std::int64_t num_cells_topolgy = -1;
  pugi::xml_attribute num_cells_attr
      = topology_node.attribute("NumberOfElements");
  if (num_cells_attr)
    num_cells_topolgy = num_cells_attr.as_llong();

  // Get number of cells from topology dataset
  pugi::xml_node topology_dataset_node = topology_node.child("DataItem");
  assert(topology_dataset_node);
  const std::vector<std::int64_t> tdims
      = get_dataset_shape(topology_dataset_node);

  // Check that number of cells can be determined
  if (tdims.size() != 2 and num_cells_topolgy == -1)
  {
    log::dolfin_error("XDMFFile.cpp", "determine number of cells",
                      "Cannot determine number of cells if XMDF mesh");
  }

  // Check for consistency if number of cells appears in both the topology
  // and DataItem nodes
  if (num_cells_topolgy != -1 and tdims.size() == 2)
  {
    if (num_cells_topolgy != tdims[0])
    {
      log::dolfin_error("XDMFFile.cpp", "determine number of cells",
                        "Cannot determine number of cells if XMDF mesh");
    }
  }

  return std::max(num_cells_topolgy, tdims[0]);
}
//----------------------------------------------------------------------------
template <typename T>
std::vector<T> XDMFFile::get_dataset(MPI_Comm comm,
                                     const pugi::xml_node& dataset_node,
                                     const boost::filesystem::path& parent_path,
                                     std::array<std::int64_t, 2> range)
{
  // FIXME: Need to sort out datasset dimensions - can't depend on
  // HDF5 shape, and a Topology data item is not required to have a
  // 'Dimensions' attribute since the dimensions can be determined
  // from the number of cells and the cell type (for topology, one
  // must supply cell type + (number of cells or dimensions).
  //
  // A geometry data item must have 'Dimensions' attribute.

  assert(dataset_node);
  pugi::xml_attribute format_attr = dataset_node.attribute("Format");
  assert(format_attr);

  // Get data set shape from 'Dimensions' attribute (empty if not available)
  const std::vector<std::int64_t> shape_xml = get_dataset_shape(dataset_node);

  const std::string format = format_attr.as_string();
  std::vector<T> data_vector;
  // Only read ASCII on process 0
  if (format == "XML")
  {
    if (MPI::rank(comm) == 0)
    {
      // Read data and trim any leading/trailing whitespace
      pugi::xml_node data_node = dataset_node.first_child();
      assert(data_node);
      std::string data_str = data_node.value();

      // Split data based on spaces and line breaks
      std::vector<boost::iterator_range<std::string::iterator>> data_vector_str;
      boost::split(data_vector_str, data_str, boost::is_any_of(" \n"));

      // Add data to numerical vector
      data_vector.reserve(data_vector_str.size());
      for (auto& v : data_vector_str)
      {
        if (v.begin() != v.end())
          data_vector.push_back(
              boost::lexical_cast<T>(boost::copy_range<std::string>(v)));
      }
    }
  }
  else if (format == "HDF")
  {
#ifdef HAS_HDF5
    // Get file and data path
    auto paths = get_hdf5_paths(dataset_node);

    // Handle cases where file path is (a) absolute or (b) relative
    boost::filesystem::path h5_filepath(paths[0]);
    if (!h5_filepath.is_absolute())
      h5_filepath = parent_path / h5_filepath;

    // Open HDF5 for reading
    HDF5File h5_file(comm, h5_filepath.string(), "r");

    // Get data shape from HDF5 file
    const std::vector<std::int64_t> shape_hdf5
        = HDF5Interface::get_dataset_shape(h5_file.h5_id(), paths[1]);

    // FIXME: should we support empty data sets?
    // Check that data set is not empty
    assert(!shape_hdf5.empty());
    assert(shape_hdf5[0] != 0);

    // Determine range of data to read from HDF5 file. This is
    // complicated by the XML Dimension attribute and the HDF5 storage
    // possibly having different shapes, e.g. the HDF5 storgae may be a
    // flat array.

    // If range = {0, 0} then no range is supplied
    // and we must determine the range
    if (range[0] == 0 and range[1] == 0)
    {
      if (shape_xml == shape_hdf5)
        range = MPI::local_range(comm, shape_hdf5[0]);
      else if (!shape_xml.empty() and shape_hdf5.size() == 1)
      {
        // Size of dims > 0
        std::int64_t d = 1;
        for (std::size_t i = 1; i < shape_xml.size(); ++i)
          d *= shape_xml[i];

        // Check for data size consistency
        if (d * shape_xml[0] != shape_hdf5[0])
        {
          log::dolfin_error(
              "XDMFFile.cpp", "reading data from XDMF file",
              "Data size in XDMF/XML and size of HDF5 dataset are "
              "inconsistent");
        }

        // Compute data range to read
        range = MPI::local_range(comm, shape_xml[0]);
        range[0] *= d;
        range[1] *= d;
      }
      else
      {
        log::dolfin_error("XDMFFile.cpp", "reading data from XDMF file",
                          "This combination of array shapes in XDMF and HDF5 "
                          "not supported");
      }
    }

    // Retrieve data
    data_vector
        = HDF5Interface::read_dataset<T>(h5_file.h5_id(), paths[1], range);
#else
    // Should never reach this point
    log::dolfin_error("XDMFFile.cpp", "get dataset",
                      "DOLFIN has not been configured with HDF5");
#endif
  }
  else
  {
    log::dolfin_error("XDMFFile.cpp", "reading data from XDMF file",
                      "Storage format \"%s\" is unknown", format.c_str());
  }

  // Get dimensions for consistency (if available in DataItem node)
  if (shape_xml.empty())
  {
    std::int64_t size = 1;
    for (auto dim : shape_xml)
      size *= dim;

    if (size != (std::int64_t)MPI::sum(comm, data_vector.size()))
    {
      log::dolfin_error(
          "XDMFFile.cpp", "reading data from XDMF file",
          "Data sizes in attribute and size of data read are inconsistent");
    }
  }

  return data_vector;
}
//----------------------------------------------------------------------------
std::array<std::string, 2>
XDMFFile::get_hdf5_paths(const pugi::xml_node& dataitem_node)
{
  // Check that node is a DataItem node
  assert(dataitem_node);
  const std::string dataitem_str = "DataItem";
  if (dataitem_node.name() != dataitem_str)
  {
    log::dolfin_error("XDMFFile.cpp", "checking node name",
                      "Node name is \"%s\", expecting \"DataItem\"",
                      dataitem_node.name());
  }

  // Check that format is HDF
  pugi::xml_attribute format_attr = dataitem_node.attribute("Format");
  assert(format_attr);
  const std::string format = format_attr.as_string();
  if (format.compare("HDF") != 0)
  {
    log::dolfin_error("XDMFFile.cpp", "extracting HDF5 filename and data path",
                      "DataItem format \"%s\" is not \"HDF\"", format.c_str());
  }

  // Get path data
  pugi::xml_node path_node = dataitem_node.first_child();
  assert(path_node);

  // Create string from path and trim leading and trailing whitespace
  std::string path = path_node.text().get();
  boost::algorithm::trim(path);

  // Split string into file path and HD5 internal path
  std::vector<std::string> paths;
  boost::split(paths, path, boost::is_any_of(":"));
  assert(paths.size() == 2);

  return {{paths[0], paths[1]}};
}
//-----------------------------------------------------------------------------
template <typename T>
mesh::MeshFunction<T>
XDMFFile::read_mesh_function(std::shared_ptr<const mesh::Mesh> mesh,
                             std::string name) const
{
  // Load XML doc from file
  pugi::xml_document xml_doc;
  pugi::xml_parse_result result = xml_doc.load_file(_filename.c_str());
  assert(result);

  // Get XDMF node
  pugi::xml_node xdmf_node = xml_doc.child("Xdmf");
  assert(xdmf_node);

  // Get domain node
  pugi::xml_node domain_node = xdmf_node.child("Domain");
  assert(domain_node);

  // Check all top level Grid nodes for suitable dataset
  pugi::xml_node grid_node;
  pugi::xml_node value_node;

  // Using lambda to exit nested loops
  [&] {
    for (pugi::xml_node node : domain_node.children("Grid"))
    {
      for (pugi::xml_node attr_node : node.children("Attribute"))
      {
        if (attr_node
            and (name == "" or name == attr_node.attribute("Name").as_string()))
        {
          grid_node = node;
          value_node = attr_node;
          return;
        }
      }
    }
  }();

  // Check if a TimeSeries (old format), in which case the Grid will be down
  // one level
  if (!grid_node)
  {
    pugi::xml_node grid_node1 = domain_node.child("Grid");
    if (grid_node1)
    {
      for (pugi::xml_node node : grid_node1.children("Grid"))
      {
        pugi::xml_node attr_node = node.child("Attribute");
        if (attr_node
            and (name == "" or name == attr_node.attribute("Name").as_string()))
        {
          grid_node = node;
          value_node = attr_node;
          break;
        }
      }
    }
  }

  // Still can't find it
  if (!grid_node)
  {
    log::dolfin_error("XDMFFile.cpp", "open mesh::MeshFunction for reading",
                      "Mesh Grid with data Attribute not found in XDMF");
  }

  // Get topology node
  pugi::xml_node topology_node = grid_node.child("Topology");
  assert(topology_node);

  // Get cell type and topology of mesh::MeshFunction (may be different from
  // mesh::Mesh)
  const auto cell_type_str = get_cell_type(topology_node);
  assert(cell_type_str.second == 1);
  std::unique_ptr<mesh::CellType> cell_type(
      mesh::CellType::create(cell_type_str.first));
  assert(cell_type);
  const std::uint32_t num_vertices_per_cell = cell_type->num_entities(0);
  const std::uint32_t dim = cell_type->dim();

  const std::int64_t num_entities_global = get_num_cells(topology_node);

  // Ensure num_entities_global(cell_dim) is set and check dataset matches
  mesh::DistributedMeshTools::number_entities(*mesh, dim);
  assert(mesh->num_entities_global(dim) == num_entities_global);

  boost::filesystem::path xdmf_filename(_filename);
  const boost::filesystem::path parent_path = xdmf_filename.parent_path();

  // Get topology dataset
  pugi::xml_node topology_data_node = topology_node.child("DataItem");
  assert(topology_data_node);
  const auto topology_data = get_dataset<std::int64_t>(
      mesh->mpi_comm(), topology_data_node, parent_path);
  assert(topology_data.size() % num_vertices_per_cell == 0);

  // Get value dataset
  pugi::xml_node value_data_node = value_node.child("DataItem");
  assert(value_data_node);
  std::vector<T> value_data
      = get_dataset<T>(_mpi_comm.comm(), value_data_node, parent_path);

  // Create mesh function and scatter/gather data across processes
  mesh::MeshFunction<T> mf(mesh, dim, 0);
  remap_meshfunction_data(mf, topology_data, value_data);

  return mf;
}
//-----------------------------------------------------------------------------
template <typename T>
void XDMFFile::remap_meshfunction_data(
    mesh::MeshFunction<T>& meshfunction,
    const std::vector<std::int64_t>& topology_data,
    const std::vector<T>& value_data)
{
  // Send the read data to each process on the basis of the first
  // vertex of the entity, since we do not know the global_index
  const int cell_dim = meshfunction.dim();
  const auto mesh = meshfunction.mesh();
  // FIXME : get vertices_per_entity properly
  const int vertices_per_entity = meshfunction.dim() + 1;
  const MPI_Comm comm = mesh->mpi_comm();
  const std::size_t num_processes = MPI::size(comm);

  // Wrap topology data in boost array
  assert(topology_data.size() % vertices_per_entity == 0);
  const std::size_t num_entities = topology_data.size() / vertices_per_entity;

  // Send (sorted) entity topology and data to a post-office process
  // determined by the lowest global vertex index of the entity
  std::vector<std::vector<std::int64_t>> send_topology(num_processes);
  std::vector<std::vector<T>> send_values(num_processes);
  const std::size_t max_vertex = mesh->num_entities_global(0);
  for (std::size_t i = 0; i < num_entities; ++i)
  {
    std::vector<std::int64_t> cell_topology(
        topology_data.begin() + i * vertices_per_entity,
        topology_data.begin() + (i + 1) * vertices_per_entity);
    std::sort(cell_topology.begin(), cell_topology.end());

    // Use first vertex to decide where to send this data
    const std::size_t destination_process
        = MPI::index_owner(comm, cell_topology.front(), max_vertex);

    send_topology[destination_process].insert(
        send_topology[destination_process].end(), cell_topology.begin(),
        cell_topology.end());
    send_values[destination_process].push_back(value_data[i]);
  }

  std::vector<std::vector<std::int64_t>> receive_topology(num_processes);
  std::vector<std::vector<T>> receive_values(num_processes);
  MPI::all_to_all(comm, send_topology, receive_topology);
  MPI::all_to_all(comm, send_values, receive_values);

  // Generate requests for data from remote processes, based on the
  // first vertex of the mesh::MeshEntities which belong on this process
  // Send our process number, and our local index, so it can come back
  // directly to the right place
  std::vector<std::vector<std::int64_t>> send_requests(num_processes);
  const std::size_t rank = MPI::rank(comm);
  for (auto& cell : mesh::MeshRange<mesh::MeshEntity>(*mesh, cell_dim,
                                                      mesh::MeshRangeType::ALL))
  {
    std::vector<std::int64_t> cell_topology;
    if (cell_dim == 0)
      cell_topology.push_back(cell.global_index());
    else
    {
      for (auto& v : mesh::EntityRange<mesh::Vertex>(cell))
        cell_topology.push_back(v.global_index());
    }

    std::sort(cell_topology.begin(), cell_topology.end());

    // Use first vertex to decide where to send this request
    std::size_t send_to_process
        = MPI::index_owner(comm, cell_topology.front(), max_vertex);
    // Map to this process and local index by appending to send data
    cell_topology.push_back(cell.index());
    cell_topology.push_back(rank);
    send_requests[send_to_process].insert(send_requests[send_to_process].end(),
                                          cell_topology.begin(),
                                          cell_topology.end());
  }

  std::vector<std::vector<std::int64_t>> receive_requests(num_processes);
  MPI::all_to_all(comm, send_requests, receive_requests);

  // At this point, the data with its associated vertices is in
  // receive_values and receive_topology and the final destinations
  // are stored in receive_requests as
  // [vertices][index][process][vertices][index][process]...  Some
  // data will have more than one destination

  // Create a mapping from the topology vector to the desired data
  std::map<std::vector<std::int64_t>, T> cell_to_data;

  for (std::size_t i = 0; i < receive_values.size(); ++i)
  {
    assert(receive_values[i].size() * vertices_per_entity
           == receive_topology[i].size());
    auto p = receive_topology[i].begin();
    for (std::size_t j = 0; j < receive_values[i].size(); ++j)
    {
      const std::vector<std::int64_t> cell(p, p + vertices_per_entity);
      cell_to_data.insert({cell, receive_values[i][j]});
      p += vertices_per_entity;
    }
  }

  // Clear vectors for reuse - now to send values and indices to final
  // destination
  send_topology = std::vector<std::vector<std::int64_t>>(num_processes);
  send_values = std::vector<std::vector<T>>(num_processes);

  // Go through requests, which are stacked as [vertex, vertex, ...]
  // [index] [proc] etc.  Use the vertices as the key for the map
  // (above) to retrieve the data to send to proc
  for (std::size_t i = 0; i < receive_requests.size(); ++i)
  {
    for (auto p = receive_requests[i].begin(); p != receive_requests[i].end();
         p += (vertices_per_entity + 2))
    {
      const std::vector<std::int64_t> cell(p, p + vertices_per_entity);
      const std::size_t remote_index = *(p + vertices_per_entity);
      const std::size_t send_to_proc = *(p + vertices_per_entity + 1);

      const auto find_cell = cell_to_data.find(cell);
      assert(find_cell != cell_to_data.end());
      send_values[send_to_proc].push_back(find_cell->second);
      send_topology[send_to_proc].push_back(remote_index);
    }
  }

  MPI::all_to_all(comm, send_topology, receive_topology);
  MPI::all_to_all(comm, send_values, receive_values);

  // At this point, receive_topology should only list the local indices
  // and received values should have the appropriate values for each
  for (std::size_t i = 0; i < receive_values.size(); ++i)
  {
    assert(receive_values[i].size() == receive_topology[i].size());
    for (std::size_t j = 0; j < receive_values[i].size(); ++j)
      meshfunction[receive_topology[i][j]] = receive_values[i][j];
  }
}
//----------------------------------------------------------------------------
std::string XDMFFile::get_hdf5_filename(std::string xdmf_filename)
{
  boost::filesystem::path p(xdmf_filename);
  p.replace_extension(".h5");
  if (p.string() == xdmf_filename)
  {
    log::dolfin_error("XDMFile.cpp",
                      "deduce name of HDF5 file from XDMF filename",
                      "Filename clash. Check XDMF filename");
  }

  return p.string();
}
//----------------------------------------------------------------------------
template <typename T>
void XDMFFile::write_mesh_function(const mesh::MeshFunction<T>& meshfunction,
                                   Encoding encoding)
{
  // Check that encoding
  if (encoding == Encoding::HDF5 and !has_hdf5())
  {
    throw std::runtime_error("DOLFIN has not been compiled with HDF5 support. "
                             "Cannot write XDMF in HDF5 encoding.");
  }

  if (encoding == Encoding::ASCII and _mpi_comm.size() != 1)
  {
    throw std::runtime_error(
        "Cannot write ASCII XDMF in parallel (use HDF5 encoding).");
  }

  if (meshfunction.size() == 0)
  {
    log::dolfin_error("XDMFFile.cpp", "save empty mesh::MeshFunction",
                      "No values in mesh::MeshFunction");
  }

  // Get mesh
  assert(meshfunction.mesh());
  std::shared_ptr<const mesh::Mesh> mesh = meshfunction.mesh();

  // Check if _xml_doc already has data. If not, create an outer structure
  // If it already has data, then we may append to it.

  pugi::xml_node domain_node;
  std::string hdf_filemode = "a";
  if (_xml_doc->child("Xdmf").empty())
  {
    // Reset pugi
    _xml_doc->reset();

    // Add XDMF node and version attribute
    _xml_doc->append_child(pugi::node_doctype)
        .set_value("Xdmf SYSTEM \"Xdmf.dtd\" []");
    pugi::xml_node xdmf_node = _xml_doc->append_child("Xdmf");
    assert(xdmf_node);
    xdmf_node.append_attribute("Version") = "3.0";
    xdmf_node.append_attribute("xmlns:xi") = "http://www.w3.org/2001/XInclude";

    // Add domain node and add name attribute
    domain_node = xdmf_node.append_child("Domain");
    hdf_filemode = "w";
  }
  else
    domain_node = _xml_doc->child("Xdmf").child("Domain");

  assert(domain_node);

  // Open a HDF5 file if using HDF5 encoding
  hid_t h5_id = -1;
#ifdef HAS_HDF5
  std::unique_ptr<HDF5File> h5_file;
  if (encoding == Encoding::HDF5)
  {
    // Open file
    h5_file = std::make_unique<HDF5File>(
        mesh->mpi_comm(), get_hdf5_filename(_filename), hdf_filemode);
    assert(h5_file);

    // Get file handle
    h5_id = h5_file->h5_id();
  }
#endif

  const std::string mf_name = "/MeshFunction/" + std::to_string(_counter);

  // If adding a mesh::MeshFunction of topology dimension dim() to an existing
  // mesh::Mesh,
  // do not rewrite mesh::Mesh
  // FIXME: do some checks on the existing mesh::Mesh to make sure it is the
  // same
  // as the meshfunction's mesh.
  pugi::xml_node grid_node = domain_node.child("Grid");
  const std::size_t cell_dim = meshfunction.dim();
  const std::size_t tdim = mesh->topology().dim();
  const bool grid_empty = grid_node.empty();

  // Check existing mesh::Mesh for compatibility.
  if (!grid_empty)
  {
    pugi::xml_node topology_node = grid_node.child("Topology");
    assert(topology_node);
    auto cell_type_str = get_cell_type(topology_node);
    if (mesh::CellType::type2string(mesh->type().cell_type())
        != cell_type_str.first)
    {
      log::dolfin_error(
          "XDMFFile.cpp", "add mesh::MeshFunction to XDMF",
          "Incompatible mesh::Mesh type. Try writing the mesh::Mesh "
          "to XDMF first");
    }
  }

  if (grid_empty or cell_dim != tdim)
  {
    // Make new grid node
    grid_node = domain_node.append_child("Grid");
    assert(grid_node);
    grid_node.append_attribute("Name") = mesh->name().c_str();
    grid_node.append_attribute("GridType") = "Uniform";

    // Make sure entities are numbered - only needed for  mesh::Edge in 3D in
    // parallel
    // FIXME: remove this once  mesh::Edge in 3D in parallel works properly
    mesh::DistributedMeshTools::number_entities(*mesh, cell_dim);

    const std::int64_t num_global_cells = mesh->num_entities_global(cell_dim);
    if (num_global_cells < 1e9)
      add_topology_data<std::int32_t>(_mpi_comm.comm(), grid_node, h5_id,
                                      mf_name, *mesh, cell_dim);
    else
      add_topology_data<std::int64_t>(_mpi_comm.comm(), grid_node, h5_id,
                                      mf_name, *mesh, cell_dim);

    // Add geometry node if none already, else link back to first existing
    // mesh::Mesh
    if (grid_empty)
      add_geometry_data(_mpi_comm.comm(), grid_node, h5_id, mf_name, *mesh);
    else
    {
      // Add geometry node (reference)
      pugi::xml_node geometry_node = grid_node.append_child("Geometry");
      assert(geometry_node);
      geometry_node.append_attribute("Reference") = "XML";
      geometry_node.append_child(pugi::node_pcdata)
          .set_value("/Xdmf/Domain/Grid/Geometry");
    }
  }

  // Add attribute node with values
  pugi::xml_node attribute_node = grid_node.append_child("Attribute");
  assert(attribute_node);
  attribute_node.append_attribute("Name") = meshfunction.name().c_str();
  attribute_node.append_attribute("AttributeType") = "Scalar";
  attribute_node.append_attribute("Center") = "Cell";

  const std::int64_t num_values = mesh->num_entities_global(cell_dim);
  // Add attribute DataItem node and write data

  // Copy values to vector, removing duplicates
  std::vector<T> values = compute_value_data(meshfunction);

  add_data_item(_mpi_comm.comm(), attribute_node, h5_id, mf_name + "/values",
                values, {num_values, 1});

  // Save XML file (on process 0 only)
  if (_mpi_comm.rank() == 0)
    _xml_doc->save_file(_filename.c_str(), "  ");

  // Increment the counter, so we can save multiple mesh::MeshFunctions in one
  // file
  ++_counter;
}
//-----------------------------------------------------------------------------
std::vector<PetscScalar>
XDMFFile::get_cell_data_values(const function::Function& u)
{
  assert(u.function_space()->dofmap());
  assert(u.vector());

  const auto mesh = u.function_space()->mesh();
  const std::size_t value_size = u.value_size();
  const std::size_t value_rank = u.value_rank();

  // Allocate memory for function values at cell centres
  const std::size_t tdim = mesh->topology().dim();
  const std::size_t num_local_cells = mesh->topology().ghost_offset(tdim);
  const std::size_t local_size = num_local_cells * value_size;

  // Build lists of dofs and create map
  std::vector<dolfin::la_index_t> dof_set;
  dof_set.reserve(local_size);
  const auto dofmap = u.function_space()->dofmap();
  for (auto& cell : mesh::MeshRange<mesh::Cell>(*mesh))
  {
    // Tabulate dofs
    auto dofs = dofmap->cell_dofs(cell.index());
    const std::size_t ndofs = dofmap->num_element_dofs(cell.index());
    assert(ndofs == value_size);
    for (std::size_t i = 0; i < ndofs; ++i)
      dof_set.push_back(dofs[i]);
  }

  // Get  values
  std::vector<PetscScalar> data_values(dof_set.size());
  assert(u.vector());
  u.vector()->get_local(data_values.data(), dof_set.size(), dof_set.data());

  if (value_rank == 1 && value_size == 2)
  {
    // Pad out data for 2D vector to 3D
    data_values.resize(3 * num_local_cells);
    for (int j = (num_local_cells - 1); j >= 0; --j)
    {
      PetscScalar nd[3] = {data_values[j * 2], data_values[j * 2 + 1], 0};
      std::copy(nd, nd + 3, &data_values[j * 3]);
    }
  }
  else if (value_rank == 2 && value_size == 4)
  {
    data_values.resize(9 * num_local_cells);
    for (int j = (num_local_cells - 1); j >= 0; --j)
    {
      PetscScalar nd[9] = {data_values[j * 4],
                           data_values[j * 4 + 1],
                           0,
                           data_values[j * 4 + 2],
                           data_values[j * 4 + 3],
                           0,
                           0,
                           0,
                           0};
      std::copy(nd, nd + 9, &data_values[j * 9]);
    }
  }
  return data_values;
}
//-----------------------------------------------------------------------------
std::int64_t XDMFFile::get_padded_width(const function::Function& u)
{
  std::int64_t width = u.value_size();
  std::int64_t rank = u.value_rank();
  if (rank == 1 and width == 2)
    return 3;
  else if (rank == 2 and width == 4)
    return 9;
  return width;
}
//-----------------------------------------------------------------------------
bool XDMFFile::has_cell_centred_data(const function::Function& u)
{
  // Test for cell-centred data
  std::size_t cell_based_dim = 1;
  for (std::size_t i = 0; i < u.value_rank(); i++)
    cell_based_dim *= u.function_space()->mesh()->topology().dim();
  return (u.function_space()->dofmap()->max_element_dofs() == cell_based_dim);
}
//-----------------------------------------------------------------------------
std::vector<PetscScalar>
XDMFFile::get_point_data_values(const function::Function& u)
{
  const auto mesh = u.function_space()->mesh();

  auto data_values = u.compute_point_values(*mesh);

  std::int64_t width = get_padded_width(u);

  // FIXME: Unpick the below code for the new layout of data from
  //        GenericFunction::compute_vertex_values
  const std::size_t num_local_points = mesh->geometry().num_points();
  std::vector<PetscScalar> _data_values(width * num_local_points, 0.0);

  if (u.value_rank() > 0)
  {
    // Transpose vector/tensor data arrays
    const std::size_t value_size = u.value_size();
    for (std::size_t i = 0; i < num_local_points; i++)
    {
      for (std::size_t j = 0; j < value_size; j++)
      {
        std::size_t tensor_2d_offset = (j > 1 && value_size == 4) ? 1 : 0;
        _data_values[i * width + j + tensor_2d_offset] = data_values(i, j);
      }
    }
  }
  else
  {
    _data_values = std::vector<PetscScalar>(
        data_values.data(),
        data_values.data() + data_values.rows() * data_values.cols());
  }

  // Reorder values by global point indices
<<<<<<< HEAD
  Eigen::Array<PetscScalar, Eigen::Dynamic, Eigen::Dynamic, Eigen::RowMajor>
      in_vals = Eigen::Map<Eigen::Array<PetscScalar, Eigen::Dynamic,
                                        Eigen::Dynamic, Eigen::RowMajor>>(
          _data_values.data(), _data_values.size() / width, width);

  Eigen::Array<PetscScalar, Eigen::Dynamic, Eigen::Dynamic, Eigen::RowMajor>
      vals = mesh::DistributedMeshTools::reorder_values_by_global_indices(
=======
  Eigen::Map<EigenRowArrayXXd> in_vals(_data_values.data(),
                                       _data_values.size() / width, width);
  EigenRowArrayXXd vals
      = mesh::DistributedMeshTools::reorder_values_by_global_indices<PetscScalar>(
>>>>>>> 8c98e782
          mesh->mpi_comm(), in_vals, mesh->geometry().global_indices());
  _data_values
      = std::vector<PetscScalar>(vals.data(), vals.data() + vals.size());

  return _data_values;
}
//-----------------------------------------------------------------------------
std::vector<double> XDMFFile::get_p2_data_values(const function::Function& u)
{
  const auto mesh = u.function_space()->mesh();

  const std::size_t value_size = u.value_size();
  const std::size_t value_rank = u.value_rank();
  const std::size_t num_local_points
      = mesh->num_entities(0) + mesh->num_entities(1);
  const std::size_t width = get_padded_width(u);
  std::vector<double> data_values(width * num_local_points);
  std::vector<dolfin::la_index_t> data_dofs(data_values.size(), 0);

  assert(u.function_space()->dofmap());
  const auto dofmap = u.function_space()->dofmap();

  // function::Function can be P1 or P2
  if (dofmap->num_entity_dofs(1) == 0)
  {
    // P1
    for (auto& cell : mesh::MeshRange<mesh::Cell>(*mesh))
    {
      auto dofs = dofmap->cell_dofs(cell.index());
      std::size_t c = 0;
      for (std::size_t i = 0; i != value_size; ++i)
      {
        for (auto& v : mesh::EntityRange<mesh::Vertex>(cell))
        {
          const std::size_t v0 = v.index() * width;
          data_dofs[v0 + i] = dofs[c];
          ++c;
        }
      }
    }

    // Get the values at the vertex points
    const la::PETScVector& uvec = *u.vector();
#ifndef PETSC_USE_COMPLEX
    uvec.get_local(data_values.data(), data_dofs.size(), data_dofs.data());
#else
    std::vector<PetscScalar> data_values(width * num_local_points);
    uvec.get_local(data_values.data(), data_dofs.size(), data_dofs.data());
#endif

    // Get midpoint values for  mesh::Edge points
    for (auto& e : mesh::MeshRange<mesh::Edge>(*mesh))
    {
      const std::size_t v0 = e.entities(0)[0];
      const std::size_t v1 = e.entities(0)[1];
      const std::size_t e0 = (e.index() + mesh->num_entities(0)) * width;
      for (std::size_t i = 0; i != value_size; ++i)
        data_values[e0 + i] = (data_values[v0 + i] + data_values[v1 + i]) / 2.0;
    }
  }
  else if (dofmap->num_entity_dofs(0) == dofmap->num_entity_dofs(1))
  {
    // P2
    // Go over all cells inserting values
    // FIXME: a lot of duplication here
    for (auto& cell : mesh::MeshRange<mesh::Cell>(*mesh))
    {
      auto dofs = dofmap->cell_dofs(cell.index());
      std::size_t c = 0;
      for (std::size_t i = 0; i != value_size; ++i)
      {
        for (auto& v : mesh::EntityRange<mesh::Vertex>(cell))
        {
          const std::size_t v0 = v.index() * width;
          data_dofs[v0 + i] = dofs[c];
          ++c;
        }
        for (auto& e : mesh::EntityRange<mesh::Edge>(cell))
        {
          const std::size_t e0 = (e.index() + mesh->num_entities(0)) * width;
          data_dofs[e0 + i] = dofs[c];
          ++c;
        }
      }
    }

    const la::PETScVector& uvec = *u.vector();
#ifndef PETSC_USE_COMPLEX
    uvec.get_local(data_values.data(), data_dofs.size(), data_dofs.data());
#else
    std::vector<PetscScalar> data_values(width * num_local_points);
    uvec.get_local(data_values.data(), data_dofs.size(), data_dofs.data());
#endif
  }
  else
  {
    log::dolfin_error("XDMFFile.cpp", "get point values for function::Function",
                      "Function appears not to be defined on a P1 or P2 type "
                      "function::FunctionSpace");
  }

  // Blank out empty values of 2D vector and tensor
  if (value_rank == 1 and value_size == 2)
  {
    for (std::size_t i = 0; i < data_values.size(); i += 3)
      data_values[i + 2] = 0.0;
  }
  else if (value_rank == 2 and value_size == 4)
  {
    for (std::size_t i = 0; i < data_values.size(); i += 9)
    {
      data_values[i + 2] = 0.0;
      data_values[i + 5] = 0.0;
      data_values[i + 6] = 0.0;
      data_values[i + 7] = 0.0;
      data_values[i + 8] = 0.0;
    }
  }

  return data_values;
}
//----------------------------------------------------------------------------
bool XDMFFile::name_same_on_all_procs(std::string name) const
{
  std::vector<std::string> names_received;
  MPI::all_gather(_mpi_comm.comm(), name, names_received);

  std::set<std::string> name_set(names_received.begin(), names_received.end());
  return (name_set.size() == 1);
}
//-----------------------------------------------------------------------------
std::string XDMFFile::vtk_cell_type_str(mesh::CellType::Type cell_type,
                                        int order)
{
  // FIXME: Move to CellType?
  switch (cell_type)
  {
  case mesh::CellType::Type::point:
    switch (order)
    {
    case 1:
      return "PolyVertex";
    }
  case mesh::CellType::Type::interval:
    switch (order)
    {
    case 1:
      return "PolyLine";
    case 2:
      return "Edge_3";
    }
  case mesh::CellType::Type::triangle:
    switch (order)
    {
    case 1:
      return "Triangle";
    case 2:
      return "Triangle_6";
    }
  case mesh::CellType::Type::quadrilateral:
    switch (order)
    {
    case 1:
      return "Quadrilateral";
    case 2:
      return "Quad_8";
    }
  case mesh::CellType::Type::tetrahedron:
    switch (order)
    {
    case 1:
      return "Tetrahedron";
    case 2:
      return "Tet_10";
    }
  case mesh::CellType::Type::hexahedron:
    switch (order)
    {
    case 1:
      return "Hexahedron";
    case 2:
      return "Hex_20";
    }
  default:
    log::dolfin_error("XDMFFile.cpp", "output mesh topology",
                      "Invalid combination of cell type and order");
    return "error";
  }
}
//-----------------------------------------------------------------------------
template <typename X, typename Y>
std::string XDMFFile::to_string(X x, Y y)
{
  return std::to_string(x) + " " + std::to_string(y);
}
//-----------------------------------------------------------------------------
template <typename T>
std::vector<T> XDMFFile::string_to_vector(const std::vector<std::string>& x_str)
{
  std::vector<T> data;
  for (auto& v : x_str)
  {
    if (!v.empty())
      data.push_back(boost::lexical_cast<T>(v));
  }

  return data;
}
//-----------------------------------------------------------------------------
std::string XDMFFile::rank_to_string(std::size_t value_rank)
{
  if (value_rank > 2)
    log::dolfin_error("XDMFFile.cpp", "get rank string", "Out of range");
  if (value_rank == 0)
    return "Scalar";
  else if (value_rank == 1)
    return "Vector";
  return "Tensor";
}
//-----------------------------------------------------------------------------<|MERGE_RESOLUTION|>--- conflicted
+++ resolved
@@ -2812,20 +2812,13 @@
   }
 
   // Reorder values by global point indices
-<<<<<<< HEAD
   Eigen::Array<PetscScalar, Eigen::Dynamic, Eigen::Dynamic, Eigen::RowMajor>
       in_vals = Eigen::Map<Eigen::Array<PetscScalar, Eigen::Dynamic,
                                         Eigen::Dynamic, Eigen::RowMajor>>(
           _data_values.data(), _data_values.size() / width, width);
 
   Eigen::Array<PetscScalar, Eigen::Dynamic, Eigen::Dynamic, Eigen::RowMajor>
-      vals = mesh::DistributedMeshTools::reorder_values_by_global_indices(
-=======
-  Eigen::Map<EigenRowArrayXXd> in_vals(_data_values.data(),
-                                       _data_values.size() / width, width);
-  EigenRowArrayXXd vals
-      = mesh::DistributedMeshTools::reorder_values_by_global_indices<PetscScalar>(
->>>>>>> 8c98e782
+      vals = mesh::DistributedMeshTools::reorder_values_by_global_indices<PetscScalar>(
           mesh->mpi_comm(), in_vals, mesh->geometry().global_indices());
   _data_values
       = std::vector<PetscScalar>(vals.data(), vals.data() + vals.size());
