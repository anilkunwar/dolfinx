// Copyright (C) 2011-2013 Garth N. Wells
//
// This file is part of DOLFIN (https://www.fenicsproject.org)
//
// SPDX-License-Identifier:    LGPL-3.0-or-later

#pragma once

#include <array>
#include <dolfin/common/MPI.h>
#include <dolfin/common/Timer.h>
#include <dolfin/common/types.h>
#include <map>
#include <numeric>
#include <set>
#include <tuple>
#include <unordered_map>
#include <utility>
#include <vector>

namespace dolfin
{

namespace mesh
{
class Mesh;

/// This class provides various functionality for working with
/// distributed meshes.

class DistributedMeshTools
{
public:
  /// Create global entity indices for entities of dimension d
  static void number_entities(const Mesh& mesh, std::size_t d);

  /// Create global entity indices for entities of dimension d for
  /// given global vertex indices. Returns  global_entity_indices,
  /// shared_entities, and XXXX?
  static std::tuple<std::vector<std::int64_t>,
                    std::map<std::int32_t, std::set<std::uint32_t>>,
                    std::size_t>
  number_entities(
      const Mesh& mesh,
      const std::map<std::uint32_t, std::pair<std::uint32_t, std::uint32_t>>&
          slave_entities,
      std::size_t d);

  /// Compute number of cells connected to each facet
  /// (globally). Facets on internal boundaries will be connected to
  /// two cells (with the cells residing on neighboring processes)
  static void init_facet_cell_connections(Mesh& mesh);

  /// Find processes that own or share mesh entities (using entity
  /// global indices). Returns (global_dof, set(process_num,
  /// local_index)). Exclusively local entities will not appear in
  /// the map. Works only for vertices and cells
  static std::map<std::size_t, std::set<std::pair<std::size_t, std::size_t>>>
  locate_off_process_entities(const std::vector<std::size_t>& entity_indices,
                              std::size_t dim, const Mesh& mesh);

  /// Compute map from local index of shared entity to list
  /// of sharing process and local index,
  /// i.e. (local index, [(sharing process p, local index on p)])
  static std::unordered_map<
      std::uint32_t, std::vector<std::pair<std::uint32_t, std::uint32_t>>>
  compute_shared_entities(const Mesh& mesh, std::size_t d);

  /// Reorders the points in a distributed mesh according to
  /// their global index, and redistributes them evenly across processes
  /// returning the coordinates as a local vector
  /// @param mesh
  ///    a Mesh
  /// @return EigenRowArrayXXd
  ///    Array of points in global order
  static EigenRowArrayXXd reorder_points_by_global_indices(const Mesh& mesh);

  /// Reorder the values according to explicit global indices, distributing
  /// evenly across processes
  /// @param mpi_comm
  ///    MPI Communicator
  /// @param values
  ///    Values to reorder
  /// @param global_indices
  ///    Global index for each row of values
<<<<<<< HEAD
  template <typename T>
  static Eigen::Array<T, Eigen::Dynamic, Eigen::Dynamic, Eigen::RowMajor>
  reorder_values_by_global_indices(
      MPI_Comm mpi_comm,
      const Eigen::Array<T, Eigen::Dynamic, Eigen::Dynamic, Eigen::RowMajor>&
          values,
      const std::vector<std::int64_t>& global_indices)
  {
    common::Timer t("DistributedMeshTools: reorder values");

    using Scalar = T;

    // Number of items to redistribute
    const std::size_t num_local_indices = global_indices.size();
    assert(num_local_indices == (std::size_t)values.rows());

    // Calculate size of overall global vector by finding max index value
    // anywhere
    const std::size_t global_vector_size
        = MPI::max(mpi_comm, *std::max_element(global_indices.begin(),
                                               global_indices.end()))
          + 1;

    // Send unwanted values off process
    const std::size_t mpi_size = MPI::size(mpi_comm);
    std::vector<std::vector<std::size_t>> indices_to_send(mpi_size);
    std::vector<std::vector<Scalar>> values_to_send(mpi_size);

    // Go through local vector and append value to the appropriate list
    // to send to correct process
    for (std::size_t i = 0; i != num_local_indices; ++i)
    {
      const std::size_t global_i = global_indices[i];
      const std::size_t process_i
          = MPI::index_owner(mpi_comm, global_i, global_vector_size);
      indices_to_send[process_i].push_back(global_i);
      values_to_send[process_i].insert(values_to_send[process_i].end(),
                                       values.row(i).data(),
                                       values.row(i).data() + values.cols());
    }

    // Redistribute the values to the appropriate process - including
    // self. All values are "in the air" at this point. Receive into flat
    // arrays.
    std::vector<std::size_t> received_indices;
    std::vector<Scalar> received_values;
    MPI::all_to_all(mpi_comm, indices_to_send, received_indices);
    MPI::all_to_all(mpi_comm, values_to_send, received_values);

    // Map over received values as Eigen array
    assert(received_indices.size() * values.cols() == received_values.size());
    Eigen::Map<
        Eigen::Array<Scalar, Eigen::Dynamic, Eigen::Dynamic, Eigen::RowMajor>>
        received_values_array(received_values.data(), received_indices.size(),
                              values.cols());

    // Create array for new data. Note that any indices which are not received
    // will be uninitialised.
    const std::array<std::int64_t, 2> range
        = MPI::local_range(mpi_comm, global_vector_size);
    Eigen::Array<Scalar, Eigen::Dynamic, Eigen::Dynamic, Eigen::RowMajor>
        new_values(range[1] - range[0], values.cols());

    // Go through received data in descending order, and place in local
    // partition of the global vector. Any duplicate data (with same index)
    // will be overwritten by values from the lowest rank process.
    for (std::int32_t j = received_indices.size() - 1; j >= 0; --j)
    {
      const std::int64_t global_i = received_indices[j];
      assert(global_i >= range[0] && global_i < range[1]);
      new_values.row(global_i - range[0]) = received_values_array.row(j);
    }

    return new_values;
  }
=======
  template <typename Scalar>
  static Eigen::Array<Scalar, Eigen::Dynamic, Eigen::Dynamic, Eigen::RowMajor>
  reorder_values_by_global_indices(
      MPI_Comm mpi_comm,
      const Eigen::Ref<const Eigen::Array<
          Scalar, Eigen::Dynamic, Eigen::Dynamic, Eigen::RowMajor>>& values,
      const std::vector<std::int64_t>& global_indices);
>>>>>>> 8c98e782


private:
  // Data structure for a mesh entity (list of vertices, using
  // global indices)
  typedef std::vector<std::size_t> Entity;

  // Data structure for mesh entity data
  struct EntityData
  {
    // Constructor
    EntityData() : local_index(0) {}

    // Move constructor
    EntityData(EntityData&&) = default;

    // Move assignment
    EntityData& operator=(EntityData&&) = default;

    // Constructor  (index is local)
    explicit EntityData(std::uint32_t index) : local_index(index) {}

    // Constructor (index is local)
    EntityData(std::uint32_t index, const std::vector<std::uint32_t>& procs)
        : local_index(index), processes(procs)
    {
      // Do nothing
    }

    // Constructor  (index is local)
    EntityData(std::uint32_t index, std::uint32_t process)
        : local_index(index), processes(1, process)
    {
      // Do nothing
    }

    // Local (this process) entity index
    std::uint32_t local_index;

    // Processes on which entity resides
    std::vector<std::uint32_t> processes;
  };

  // Compute ownership of entities ([entity vertices], data)
  //  [0]: owned exclusively (will be numbered by this process)
  //  [1]: owned and shared (will be numbered by this process, and number
  //       communicated to other processes)
  //  [2]: not owned but shared (will be numbered by another process,
  //       and number communicated to this processes)
  //  Returns (owned_entities,  shared_entities)
  static std::pair<std::vector<std::size_t>,
                   std::array<std::map<Entity, EntityData>, 2>>
  compute_entity_ownership(
      const MPI_Comm mpi_comm,
      const std::map<std::vector<std::size_t>, std::uint32_t>& entities,
      const std::map<std::int32_t, std::set<std::uint32_t>>&
          shared_vertices_local,
      const std::vector<std::int64_t>& global_vertex_indices, std::size_t d);

  // Build preliminary 'guess' of shared entities. This function does
  // not involve any inter-process communication. Returns (owned_entities,
  // entity_ownership);
  static std::pair<std::vector<std::size_t>,
                   std::array<std::map<Entity, EntityData>, 2>>
  compute_preliminary_entity_ownership(
      const MPI_Comm mpi_comm,
      const std::map<std::size_t, std::set<std::uint32_t>>& shared_vertices,
      const std::map<Entity, std::uint32_t>& entities);

  // Communicate with other processes to finalise entity ownership
  static void compute_final_entity_ownership(
      const MPI_Comm mpi_comm, std::vector<std::size_t>& owned_entities,
      std::array<std::map<Entity, EntityData>, 2>& entity_ownership);

  // Check if all entity vertices are the shared vertices in overlap
  static bool is_shared(
      const std::vector<std::size_t>& entity_vertices,
      const std::map<std::size_t, std::set<std::uint32_t>>& shared_vertices);

  // Compute and return (number of global entities, process offset)
  static std::pair<std::size_t, std::size_t> compute_num_global_entities(
      const MPI_Comm mpi_comm, std::size_t num_local_entities,
      std::size_t num_processes, std::size_t process_number);


};
} // namespace mesh
} // namespace dolfin<|MERGE_RESOLUTION|>--- conflicted
+++ resolved
@@ -83,83 +83,6 @@
   ///    Values to reorder
   /// @param global_indices
   ///    Global index for each row of values
-<<<<<<< HEAD
-  template <typename T>
-  static Eigen::Array<T, Eigen::Dynamic, Eigen::Dynamic, Eigen::RowMajor>
-  reorder_values_by_global_indices(
-      MPI_Comm mpi_comm,
-      const Eigen::Array<T, Eigen::Dynamic, Eigen::Dynamic, Eigen::RowMajor>&
-          values,
-      const std::vector<std::int64_t>& global_indices)
-  {
-    common::Timer t("DistributedMeshTools: reorder values");
-
-    using Scalar = T;
-
-    // Number of items to redistribute
-    const std::size_t num_local_indices = global_indices.size();
-    assert(num_local_indices == (std::size_t)values.rows());
-
-    // Calculate size of overall global vector by finding max index value
-    // anywhere
-    const std::size_t global_vector_size
-        = MPI::max(mpi_comm, *std::max_element(global_indices.begin(),
-                                               global_indices.end()))
-          + 1;
-
-    // Send unwanted values off process
-    const std::size_t mpi_size = MPI::size(mpi_comm);
-    std::vector<std::vector<std::size_t>> indices_to_send(mpi_size);
-    std::vector<std::vector<Scalar>> values_to_send(mpi_size);
-
-    // Go through local vector and append value to the appropriate list
-    // to send to correct process
-    for (std::size_t i = 0; i != num_local_indices; ++i)
-    {
-      const std::size_t global_i = global_indices[i];
-      const std::size_t process_i
-          = MPI::index_owner(mpi_comm, global_i, global_vector_size);
-      indices_to_send[process_i].push_back(global_i);
-      values_to_send[process_i].insert(values_to_send[process_i].end(),
-                                       values.row(i).data(),
-                                       values.row(i).data() + values.cols());
-    }
-
-    // Redistribute the values to the appropriate process - including
-    // self. All values are "in the air" at this point. Receive into flat
-    // arrays.
-    std::vector<std::size_t> received_indices;
-    std::vector<Scalar> received_values;
-    MPI::all_to_all(mpi_comm, indices_to_send, received_indices);
-    MPI::all_to_all(mpi_comm, values_to_send, received_values);
-
-    // Map over received values as Eigen array
-    assert(received_indices.size() * values.cols() == received_values.size());
-    Eigen::Map<
-        Eigen::Array<Scalar, Eigen::Dynamic, Eigen::Dynamic, Eigen::RowMajor>>
-        received_values_array(received_values.data(), received_indices.size(),
-                              values.cols());
-
-    // Create array for new data. Note that any indices which are not received
-    // will be uninitialised.
-    const std::array<std::int64_t, 2> range
-        = MPI::local_range(mpi_comm, global_vector_size);
-    Eigen::Array<Scalar, Eigen::Dynamic, Eigen::Dynamic, Eigen::RowMajor>
-        new_values(range[1] - range[0], values.cols());
-
-    // Go through received data in descending order, and place in local
-    // partition of the global vector. Any duplicate data (with same index)
-    // will be overwritten by values from the lowest rank process.
-    for (std::int32_t j = received_indices.size() - 1; j >= 0; --j)
-    {
-      const std::int64_t global_i = received_indices[j];
-      assert(global_i >= range[0] && global_i < range[1]);
-      new_values.row(global_i - range[0]) = received_values_array.row(j);
-    }
-
-    return new_values;
-  }
-=======
   template <typename Scalar>
   static Eigen::Array<Scalar, Eigen::Dynamic, Eigen::Dynamic, Eigen::RowMajor>
   reorder_values_by_global_indices(
@@ -167,7 +90,6 @@
       const Eigen::Ref<const Eigen::Array<
           Scalar, Eigen::Dynamic, Eigen::Dynamic, Eigen::RowMajor>>& values,
       const std::vector<std::int64_t>& global_indices);
->>>>>>> 8c98e782
 
 
 private:
