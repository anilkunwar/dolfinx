// Copyright (C) 2011-2014 Garth N. Wells and Chris Richardson
//
// This file is part of DOLFIN (https://www.fenicsproject.org)
//
// SPDX-License-Identifier:    LGPL-3.0-or-later

#include "DistributedMeshTools.h"
#include "Cell.h"
#include "Facet.h"
#include "Mesh.h"
#include "MeshFunction.h"
#include "MeshIterator.h"
#include "Vertex.h"
#include "dolfin/common/MPI.h"
#include "dolfin/common/Timer.h"
#include "dolfin/graph/Graph.h"
#include "dolfin/graph/SCOTCH.h"
#include "dolfin/log/log.h"
#include <boost/multi_array.hpp>
#include <complex>

using namespace dolfin;
using namespace dolfin::mesh;

//-----------------------------------------------------------------------------
void DistributedMeshTools::number_entities(const Mesh& mesh, std::size_t d)
{
  common::Timer timer("Number distributed mesh entities");

  // Return if global entity indices have already been calculated
  if (mesh.topology().have_global_indices(d))
    return;

  // Const-cast to allow data to be attached
  Mesh& _mesh = const_cast<Mesh&>(mesh);

  if (MPI::size(mesh.mpi_comm()) == 1)
  {
    mesh.init(d);

    // Set global entity numbers in mesh
    _mesh.topology().init(d, mesh.num_entities(d), mesh.num_entities(d));
    _mesh.topology().init_global_indices(d, mesh.num_entities(d));
    for (auto& e : mesh::MeshRange<MeshEntity>(mesh, d))
      _mesh.topology().set_global_index(d, e.index(), e.index());

    return;
  }

  // Get shared entities map
  std::map<std::int32_t, std::set<std::uint32_t>>& shared_entities
      = _mesh.topology().shared_entities(d);

  // Number entities
  // std::vector<std::int64_t> global_entity_indices;
  // const std::map<std::uint32_t, std::pair<std::uint32_t, std::uint32_t>>
  //     slave_entities;
  // const std::size_t num_global_entities = number_entities(
  //     mesh, slave_entities, global_entity_indices, shared_entities, d);
  std::vector<std::int64_t> global_entity_indices;
  const std::map<std::uint32_t, std::pair<std::uint32_t, std::uint32_t>>
      slave_entities;
  std::size_t num_global_entities;
  std::tie(global_entity_indices, shared_entities, num_global_entities)
      = number_entities(mesh, slave_entities, d);

  // Set global entity numbers in mesh
  _mesh.topology().init(d, mesh.num_entities(d), num_global_entities);
  _mesh.topology().init_global_indices(d, global_entity_indices.size());
  for (std::size_t i = 0; i < global_entity_indices.size(); ++i)
    _mesh.topology().set_global_index(d, i, global_entity_indices[i]);
}
//-----------------------------------------------------------------------------
std::tuple<std::vector<std::int64_t>,
           std::map<std::int32_t, std::set<std::uint32_t>>, std::size_t>
DistributedMeshTools::number_entities(
    const Mesh& mesh,
    const std::map<std::uint32_t, std::pair<std::uint32_t, std::uint32_t>>&
        slave_entities,
    std::size_t d)
{
  // Developer note: This function should use global_vertex_indices
  // for the global mesh indices and *not* access these through the
  // mesh. In some cases special numbering is passed in which differs
  // from mesh global numbering, e.g. when computing mesh entity
  // numbering for problems with periodic boundary conditions.

  log::log(
      PROGRESS,
      "Number mesh entities for distributed mesh (for specified vertex ids).",
      d);
  common::Timer timer(
      "Number mesh entities for distributed mesh (for specified vertex ids)");

  std::vector<std::int64_t> global_entity_indices;
  std::map<std::int32_t, std::set<std::uint32_t>> shared_entities;

  // Check that we're not re-numbering vertices (these are fixed at
  // mesh construction)
  if (d == 0)
  {
    throw std::runtime_error(
        "Global vertex indices exist at input. Cannot be renumbered");
  }

  // Check that we're not re-numbering cells (these are fixed at mesh
  // construction)
  if (d == mesh.topology().dim())
  {
    shared_entities.clear();
    global_entity_indices = mesh.topology().global_indices(d);
    return std::make_tuple(std::move(global_entity_indices),
                           std::move(shared_entities),
                           mesh.num_entities_global(d));
  }

  // MPI communicator
  const MPI_Comm mpi_comm = mesh.mpi_comm();

  // Get number of processes and process number
  const std::size_t num_processes = MPI::size(mpi_comm);
  const std::size_t process_number = MPI::rank(mpi_comm);

  // Initialize entities of dimension d locally
  mesh.init(d);

  // Build list of slave entities to exclude from ownership computation
  std::vector<bool> exclude(mesh.num_entities(d), false);
  std::map<std::uint32_t,
           std::pair<std::uint32_t, std::uint32_t>>::const_iterator s;
  for (s = slave_entities.begin(); s != slave_entities.end(); ++s)
    exclude[s->first] = true;

  // Build entity global [vertex list]-to-[local entity index]
  // map. Exclude any slave entities.
  std::map<std::vector<std::size_t>, std::uint32_t> entities;
  std::pair<std::vector<std::size_t>, std::uint32_t> entity;
  for (auto& e : mesh::MeshRange<MeshEntity>(mesh, d, mesh::MeshRangeType::ALL))
  {
    const std::size_t local_index = e.index();
    if (!exclude[local_index])
    {
      entity.second = local_index;
      entity.first = std::vector<std::size_t>();
      for (auto& vertex : EntityRange<Vertex>(e))
        entity.first.push_back(vertex.global_index());
      std::sort(entity.first.begin(), entity.first.end());
      entities.insert(entity);
    }
  }

  // Get vertex global indices
  const std::vector<std::int64_t>& global_vertex_indices
      = mesh.topology().global_indices(0);

  // Get shared vertices (local index, [sharing processes])
  const std::map<std::int32_t, std::set<std::uint32_t>>& shared_vertices_local
      = mesh.topology().shared_entities(0);

  // Compute ownership of entities of dimension d ([entity vertices], data):
  //  [0]: owned and shared (will be numbered by this process, and number
  //       communicated to other processes)
  //  [1]: not owned but shared (will be numbered by another process, and number
  //       communicated to this processes)
  std::array<std::map<Entity, EntityData>, 2> entity_ownership;
  std::vector<std::size_t> owned_entities;
  std::tie(owned_entities, entity_ownership) = compute_entity_ownership(
      mpi_comm, entities, shared_vertices_local, global_vertex_indices, d);

  // Split shared entities for convenience
  const std::map<Entity, EntityData>& owned_shared_entities
      = entity_ownership[0];
  std::map<Entity, EntityData>& unowned_shared_entities = entity_ownership[1];

  // Number of entities 'owned' by this process
  const std::size_t num_local_entities
      = owned_entities.size() + owned_shared_entities.size();

  // Compute global number of entities and local process offset
  const std::pair<std::size_t, std::size_t> num_global_entities
      = compute_num_global_entities(mpi_comm, num_local_entities, num_processes,
                                    process_number);

  // Extract offset
  std::size_t offset = num_global_entities.second;

  // Prepare list of global entity numbers. Check later that nothing
  // is equal to -1
  global_entity_indices = std::vector<std::int64_t>(mesh.num_entities(d), -1);

  std::map<Entity, EntityData>::const_iterator it;

  // Number exclusively owned entities
  for (std::size_t i = 0; i < owned_entities.size(); ++i)
    global_entity_indices[owned_entities[i]] = offset++;

  // Number shared entities that this process is responsible for
  // numbering
  std::map<Entity, EntityData>::const_iterator it1;
  for (it1 = owned_shared_entities.begin(); it1 != owned_shared_entities.end();
       ++it1)
  {
    global_entity_indices[it1->second.local_index] = offset++;
  }

  // Communicate indices for shared entities (owned by this process)
  // and get indices for shared but not owned entities
  std::vector<std::vector<std::size_t>> send_values(num_processes);
  std::vector<std::size_t> destinations;
  for (it1 = owned_shared_entities.begin(); it1 != owned_shared_entities.end();
       ++it1)
  {
    // Get entity index
    const std::uint32_t local_entity_index = it1->second.local_index;
    const std::int64_t global_entity_index
        = global_entity_indices[local_entity_index];
    assert(global_entity_index != -1);

    // Get entity processes (processes sharing the entity)
    const std::vector<std::uint32_t>& entity_processes = it1->second.processes;

    // Get entity vertices (global vertex indices)
    const Entity& e = it1->first;

    // Prepare data for sending
    for (std::size_t j = 0; j < entity_processes.size(); ++j)
    {
      // Store interleaved: entity index, number of vertices, global
      // vertex indices
      std::size_t p = entity_processes[j];
      send_values[p].push_back(global_entity_index);
      send_values[p].push_back(e.size());
      send_values[p].insert(send_values[p].end(), e.begin(), e.end());
    }
  }

  // Send data
  std::vector<std::vector<std::size_t>> received_values;
  MPI::all_to_all(mpi_comm, send_values, received_values);

  // Fill in global entity indices received from lower ranked
  // processes
  for (std::size_t p = 0; p < num_processes; ++p)
  {
    for (std::size_t i = 0; i < received_values[p].size();)
    {
      const std::size_t global_index = received_values[p][i++];
      const std::size_t entity_size = received_values[p][i++];
      Entity e;
      for (std::size_t j = 0; j < entity_size; ++j)
        e.push_back(received_values[p][i++]);

      // Access unowned entity data
      std::map<Entity, EntityData>::const_iterator recv_entity;
      recv_entity = unowned_shared_entities.find(e);

      // Sanity check, should not receive an entity we don't need
      if (recv_entity == unowned_shared_entities.end())
      {
        std::stringstream msg;
        msg << "Process " << MPI::rank(mpi_comm)
            << " received illegal entity given by ";
        msg << " with global index " << global_index;
        msg << " from process " << p;
        throw std::runtime_error(msg.str());
      }

      const std::size_t local_entity_index = recv_entity->second.local_index;
      assert(global_entity_indices[local_entity_index] == -1);

      global_entity_indices[local_entity_index] = global_index;
    }
  }

  // Get slave indices from master
  {
    std::vector<std::vector<std::size_t>> slave_send_buffer(
        MPI::size(mpi_comm));
    std::vector<std::vector<std::size_t>> local_slave_index(
        MPI::size(mpi_comm));
    for (s = slave_entities.begin(); s != slave_entities.end(); ++s)
    {
      // Local index on remote process
      slave_send_buffer[s->second.first].push_back(s->second.second);

      // Local index on this
      local_slave_index[s->second.first].push_back(s->first);
    }
    std::vector<std::vector<std::size_t>> slave_receive_buffer;
    MPI::all_to_all(mpi_comm, slave_send_buffer, slave_receive_buffer);

    // Send back master indices
    for (std::size_t p = 0; p < slave_receive_buffer.size(); ++p)
    {
      slave_send_buffer[p].clear();
      for (std::size_t i = 0; i < slave_receive_buffer[p].size(); ++i)
      {
        const std::size_t local_master = slave_receive_buffer[p][i];
        slave_send_buffer[p].push_back(global_entity_indices[local_master]);
      }
    }
    MPI::all_to_all(mpi_comm, slave_send_buffer, slave_receive_buffer);

    // Set slave indices to received master indices
    for (std::size_t p = 0; p < slave_receive_buffer.size(); ++p)
    {
      for (std::size_t i = 0; i < slave_receive_buffer[p].size(); ++i)
      {
        const std::size_t slave_index = local_slave_index[p][i];
        global_entity_indices[slave_index] = slave_receive_buffer[p][i];
      }
    }
  }

  // Sanity check
  for (std::size_t i = 0; i < global_entity_indices.size(); ++i)
  {
    assert(global_entity_indices[i] != -1);
  }

  // Build shared_entities (global index, [sharing processes])
  shared_entities.clear();
  std::map<Entity, EntityData>::const_iterator e;
  for (e = owned_shared_entities.begin(); e != owned_shared_entities.end(); ++e)
  {
    const EntityData& ed = e->second;
    shared_entities[ed.local_index]
        = std::set<std::uint32_t>(ed.processes.begin(), ed.processes.end());
  }
  for (e = unowned_shared_entities.begin(); e != unowned_shared_entities.end();
       ++e)
  {
    const EntityData& ed = e->second;
    shared_entities[ed.local_index]
        = std::set<std::uint32_t>(ed.processes.begin(), ed.processes.end());
  }

  // Return
  return std::make_tuple(std::move(global_entity_indices),
                         std::move(shared_entities), num_global_entities.first);
}
//-----------------------------------------------------------------------------
std::map<std::size_t, std::set<std::pair<std::size_t, std::size_t>>>
DistributedMeshTools::locate_off_process_entities(
    const std::vector<std::size_t>& entity_indices, std::size_t dim,
    const Mesh& mesh)
{
  common::Timer timer("Locate off-process entities");

  if (dim == 0)
  {
    log::warning("DistributedMeshTools::host_processes has not been tested for "
                 "vertices.");
  }

  // Mesh topology dim
  const std::size_t D = mesh.topology().dim();

  // Check that entity is a vertex or a cell
  if (dim != 0 && dim != D)
  {
    throw std::runtime_error(
        "This version of DistributedMeshTools::host_processes is only for "
        "vertices or cells");
  }

  // Check that global numbers have been computed.
  if (!mesh.topology().have_global_indices(dim)
      or !mesh.topology().have_global_indices(D))
  {
    throw std::runtime_error(
        "Global mesh entity numbers have not been computed");
  }

  // Get global cell entity indices on this process
  const std::vector<std::int64_t> global_entity_indices
      = mesh.topology().global_indices(dim);

  assert((std::int64_t)global_entity_indices.size() == mesh.num_cells());

  // Prepare map to hold process numbers
  std::map<std::size_t, std::set<std::pair<std::size_t, std::size_t>>>
      processes;

  // FIXME: work on optimising below code

  // List of indices to send
  std::vector<std::size_t> my_entities;

  // Remove local cells from my_entities to reduce communication
  if (dim == D)
  {
    // In order to fill vector my_entities...
    // build and populate a local set for non-local cells
    std::set<std::size_t> set_of_my_entities(entity_indices.begin(),
                                             entity_indices.end());

    const std::map<std::int32_t, std::set<std::uint32_t>>& sharing_map
        = mesh.topology().shared_entities(D);

    // FIXME: This can be made more efficient by exploiting fact that
    //        set is sorted
    // Remove local cells from set_of_my_entities to reduce communication
    for (std::size_t j = 0; j < global_entity_indices.size(); ++j)
    {
      if (sharing_map.find(j) == sharing_map.end())
        set_of_my_entities.erase(global_entity_indices[j]);
    }
    // Copy entries from set_of_my_entities to my_entities
    my_entities = std::vector<std::size_t>(set_of_my_entities.begin(),
                                           set_of_my_entities.end());
  }
  else
    my_entities = entity_indices;

  // FIXME: handle case when my_entities.empty()
  // assert(!my_entities.empty());

  // Prepare data structures for send/receive
  const MPI_Comm mpi_comm = mesh.mpi_comm();
  const std::size_t num_proc = MPI::size(mpi_comm);
  const std::size_t proc_num = MPI::rank(mpi_comm);
  const std::size_t max_recv = MPI::max(mpi_comm, my_entities.size());
  std::vector<std::size_t> off_process_entities(max_recv);

  // Send and receive data
  for (std::size_t k = 1; k < num_proc; ++k)
  {
    const std::size_t src = (proc_num - k + num_proc) % num_proc;
    const std::size_t dest = (proc_num + k) % num_proc;
    MPI::send_recv(mpi_comm, my_entities, dest, off_process_entities, src);

    const std::size_t recv_entity_count = off_process_entities.size();

    // Check if this process owns received entities, and if so
    // store local index
    std::vector<std::size_t> my_hosted_entities;
    {
      // Build a temporary map hosting global_entity_indices
      std::map<std::size_t, std::size_t> map_of_global_entity_indices;
      for (std::size_t j = 0; j < global_entity_indices.size(); j++)
        map_of_global_entity_indices[global_entity_indices[j]] = j;

      for (std::size_t j = 0; j < recv_entity_count; j++)
      {
        // Check if this process hosts 'received_entity'
        const std::size_t received_entity = off_process_entities[j];
        std::map<std::size_t, std::size_t>::const_iterator it;
        it = map_of_global_entity_indices.find(received_entity);
        if (it != map_of_global_entity_indices.end())
        {
          const std::size_t local_index = it->second;
          my_hosted_entities.push_back(received_entity);
          my_hosted_entities.push_back(local_index);
        }
      }
    }

    // Send/receive hosted cells
    const std::size_t max_recv_host_proc
        = MPI::max(mpi_comm, my_hosted_entities.size());
    std::vector<std::size_t> host_processes(max_recv_host_proc);
    MPI::send_recv(mpi_comm, my_hosted_entities, src, host_processes, dest);

    const std::size_t recv_hostproc_count = host_processes.size();
    for (std::size_t j = 0; j < recv_hostproc_count; j += 2)
    {
      const std::size_t global_index = host_processes[j];
      const std::size_t local_index = host_processes[j + 1];
      processes[global_index].insert({dest, local_index});
    }

    // FIXME: Do later for efficiency
    // Remove entries from entities (from my_entities) that cannot
    // reside on more processes (i.e., cells)
  }

  // Sanity check
  const std::set<std::size_t> test_set(my_entities.begin(), my_entities.end());
  const std::size_t number_expected = test_set.size();
  if (number_expected != processes.size())
    throw std::runtime_error("Sanity check failed");

  return processes;
}
//-----------------------------------------------------------------------------
std::unordered_map<std::uint32_t,
                   std::vector<std::pair<std::uint32_t, std::uint32_t>>>
DistributedMeshTools::compute_shared_entities(const Mesh& mesh, std::size_t d)
{
  log::log(PROGRESS, "Compute shared mesh entities of dimension %d.", d);
  common::Timer timer("Computed shared mesh entities");

  // MPI communicator
  const MPI_Comm mpi_comm = mesh.mpi_comm();
  const int comm_size = MPI::size(mpi_comm);

  // Return empty set if running in serial
  if (MPI::size(mpi_comm) == 1)
  {
    return std::unordered_map<
        std::uint32_t, std::vector<std::pair<std::uint32_t, std::uint32_t>>>();
  }

  // Initialize entities of dimension d
  mesh.init(d);

  // Number entities (globally)
  number_entities(mesh, d);

  // Get shared entities to processes map
  const std::map<std::int32_t, std::set<std::uint32_t>>& shared_entities
      = mesh.topology().shared_entities(d);

  // Get local-to-global indices map
  const std::vector<std::int64_t>& global_indices_map
      = mesh.topology().global_indices(d);

  // Global-to-local map for each process
  std::unordered_map<std::size_t, std::unordered_map<std::size_t, std::size_t>>
      global_to_local;

  // Pack global indices for sending to sharing processes
  std::vector<std::vector<std::size_t>> send_indices(comm_size);
  std::vector<std::vector<std::size_t>> local_sent_indices(comm_size);
  std::map<std::int32_t, std::set<std::uint32_t>>::const_iterator shared_entity;
  for (shared_entity = shared_entities.begin();
       shared_entity != shared_entities.end(); ++shared_entity)
  {
    // Local index
    const std::uint32_t local_index = shared_entity->first;

    // Global index
    assert(local_index < global_indices_map.size());
    std::size_t global_index = global_indices_map[local_index];

    // Destination process
    const std::set<std::uint32_t>& sharing_processes = shared_entity->second;

    // Pack data for sending and build global-to-local map
    std::set<std::uint32_t>::const_iterator dest;
    for (dest = sharing_processes.begin(); dest != sharing_processes.end();
         ++dest)
    {
      send_indices[*dest].push_back(global_index);
      local_sent_indices[*dest].push_back(local_index);
      global_to_local[*dest].insert({global_index, local_index});
    }
  }

  std::vector<std::vector<std::size_t>> recv_entities;
  MPI::all_to_all(mpi_comm, send_indices, recv_entities);

  // Clear send data
  send_indices.clear();
  send_indices.resize(comm_size);

  // Determine local entities indices for received global entity indices
  std::unordered_map<std::size_t, std::vector<std::size_t>>::const_iterator
      received_global_indices;
  for (std::size_t p = 0; p < recv_entities.size(); ++p)
  {
    // Get process number of neighbour
    const std::size_t sending_proc = p;

    if (recv_entities[p].size() > 0)
    {
      // Get global-to-local map for neighbour process
      std::unordered_map<
          std::size_t,
          std::unordered_map<std::size_t, std::size_t>>::const_iterator it
          = global_to_local.find(sending_proc);
      assert(it != global_to_local.end());
      const std::unordered_map<std::size_t, std::size_t>&
          neighbour_global_to_local
          = it->second;

      // Build vector of local indices
      const std::vector<std::size_t>& global_indices_recv = recv_entities[p];
      for (std::size_t i = 0; i < global_indices_recv.size(); ++i)
      {
        // Global index
        const std::size_t global_index = global_indices_recv[i];

        // Find local index corresponding to global index
        std::unordered_map<std::size_t, std::size_t>::const_iterator
            n_global_to_local
            = neighbour_global_to_local.find(global_index);

        assert(n_global_to_local != neighbour_global_to_local.end());
        const std::size_t my_local_index = n_global_to_local->second;
        send_indices[sending_proc].push_back(my_local_index);
      }
    }
  }

  MPI::all_to_all(mpi_comm, send_indices, recv_entities);

  // Build map
  std::unordered_map<std::uint32_t,
                     std::vector<std::pair<std::uint32_t, std::uint32_t>>>
      shared_local_indices_map;

  // Loop over data received from each process
  std::unordered_map<std::size_t, std::vector<std::size_t>>::const_iterator
      received_local_indices;
  for (std::size_t p = 0; p < recv_entities.size(); ++p)
  {
    if (recv_entities[p].size() > 0)
    {
      // Process that shares entities
      const std::size_t proc = p;

      // Local indices on sharing process
      const std::vector<std::size_t>& neighbour_local_indices
          = recv_entities[p];

      // Local indices on this process
      const std::vector<std::size_t>& my_local_indices = local_sent_indices[p];

      // Check that sizes match
      assert(my_local_indices.size() == neighbour_local_indices.size());

      for (std::size_t i = 0; i < neighbour_local_indices.size(); ++i)
      {
        shared_local_indices_map[my_local_indices[i]].push_back(
            {proc, neighbour_local_indices[i]});
      }
    }
  }

  return shared_local_indices_map;
}
//-----------------------------------------------------------------------------
std::pair<std::vector<std::size_t>,
          std::array<std::map<DistributedMeshTools::Entity,
                              DistributedMeshTools::EntityData>,
                     2>>
DistributedMeshTools::compute_entity_ownership(
    const MPI_Comm mpi_comm,
    const std::map<std::vector<std::size_t>, std::uint32_t>& entities,
    const std::map<std::int32_t, std::set<std::uint32_t>>&
        shared_vertices_local,
    const std::vector<std::int64_t>& global_vertex_indices, std::size_t d)

{
  log::log(PROGRESS, "Compute ownership for mesh entities of dimension %d.", d);
  common::Timer timer("Compute mesh entity ownership");

  // Build global-to-local indices map for shared vertices
  std::map<std::size_t, std::set<std::uint32_t>> shared_vertices;
  std::map<std::int32_t, std::set<std::uint32_t>>::const_iterator v;
  for (v = shared_vertices_local.begin(); v != shared_vertices_local.end(); ++v)
  {
    //    assert(v->first < (int)global_vertex_indices.size());
    shared_vertices.insert({global_vertex_indices[v->first], v->second});
  }

  // Entity ownership list ([entity vertices], data):
  //  [0]: owned and shared (will be numbered by this process, and number
  //       communicated to other processes)
  //  [1]: not owned but shared (will be numbered by another process, and number
  //       communicated to this processes)

  // Compute preliminary ownership lists (shared_entities) without
  // communication
  std::vector<std::size_t> owned_entities;
  std::array<std::map<Entity, EntityData>, 2> shared_entities;
  std::tie(owned_entities, shared_entities)
      = compute_preliminary_entity_ownership(mpi_comm, shared_vertices,
                                             entities);

  // Qualify boundary entities. We need to find out if the shared
  // (shared with lower ranked process) entities are entities of a
  // lower ranked process.  If not, this process becomes the lower
  // ranked process for the entity in question, and is therefore
  // responsible for communicating values to the higher ranked
  // processes (if any).
  compute_final_entity_ownership(mpi_comm, owned_entities, shared_entities);

  return {std::move(owned_entities), std::move(shared_entities)};
}
//-----------------------------------------------------------------------------
std::pair<std::vector<std::size_t>,
          std::array<std::map<DistributedMeshTools::Entity,
                              DistributedMeshTools::EntityData>,
                     2>>
DistributedMeshTools::compute_preliminary_entity_ownership(
    const MPI_Comm mpi_comm,
    const std::map<std::size_t, std::set<std::uint32_t>>& shared_vertices,
    const std::map<Entity, std::uint32_t>& entities)
{
  // Create  maps
  std::vector<std::size_t> owned_entities;
  std::array<std::map<Entity, EntityData>, 2> shared_entities;

  // Entities
  std::map<Entity, EntityData>& owned_shared_entities = shared_entities[0];
  std::map<Entity, EntityData>& unowned_shared_entities = shared_entities[1];

  // Get my process number
  const std::size_t process_number = MPI::rank(mpi_comm);

  // Iterate over all local entities
  std::map<std::vector<std::size_t>, std::uint32_t>::const_iterator it;
  for (it = entities.begin(); it != entities.end(); ++it)
  {
    const Entity& entity = it->first;
    const std::size_t local_entity_index = it->second;

    // Compute which processes entity is shared with
    std::vector<std::uint32_t> entity_processes;
    if (is_shared(entity, shared_vertices))
    {
      // Processes sharing first vertex of entity
      std::vector<std::size_t> intersection(
          shared_vertices.find(entity[0])->second.begin(),
          shared_vertices.find(entity[0])->second.end());
      std::vector<std::size_t>::iterator intersection_end = intersection.end();

      // Loop over entity vertices
      for (std::size_t i = 1; i < entity.size(); ++i)
      {
        // Global vertex index
        const std::size_t v = entity[i];

        // Sharing processes
        const std::set<std::uint32_t>& shared_vertices_v
            = shared_vertices.find(v)->second;

        intersection_end = std::set_intersection(
            intersection.begin(), intersection_end, shared_vertices_v.begin(),
            shared_vertices_v.end(), intersection.begin());
      }
      entity_processes
          = std::vector<std::uint32_t>(intersection.begin(), intersection_end);
    }

    // Check if entity is master, slave or shared but not owned (shared
    // with lower ranked process)
    bool shared_but_not_owned = false;
    for (std::size_t i = 0; i < entity_processes.size(); ++i)
    {
      if (entity_processes[i] < process_number)
      {
        shared_but_not_owned = true;
        break;
      }
    }

    if (entity_processes.empty())
    {
      owned_entities.push_back(local_entity_index);
    }
    else if (shared_but_not_owned)
    {
      unowned_shared_entities[entity]
          = EntityData(local_entity_index, entity_processes);
    }
    else
    {
      owned_shared_entities[entity]
          = EntityData(local_entity_index, entity_processes);
    }
  }

  return {std::move(owned_entities), std::move(shared_entities)};
}
//-----------------------------------------------------------------------------
void DistributedMeshTools::compute_final_entity_ownership(
    const MPI_Comm mpi_comm, std::vector<std::size_t>& owned_entities,
    std::array<std::map<Entity, EntityData>, 2>& shared_entities)
{
  // Entities ([entity vertices], index) to be numbered
  std::map<Entity, EntityData>& owned_shared_entities = shared_entities[0];
  std::map<Entity, EntityData>& unowned_shared_entities = shared_entities[1];

  // Get MPI number of processes and process number
  const std::size_t num_processes = MPI::size(mpi_comm);
  const std::size_t process_number = MPI::rank(mpi_comm);

  // Communicate common entities, starting with the entities we think
  // are shared but not owned
  std::vector<std::vector<std::size_t>> send_common_entity_values(
      num_processes);
  for (std::map<Entity, EntityData>::const_iterator it
       = unowned_shared_entities.begin();
       it != unowned_shared_entities.end(); ++it)
  {
    // Get entity vertices (global vertex indices)
    const Entity& entity = it->first;

    // Get entity processes (processes that might share the entity)
    const std::vector<std::uint32_t>& entity_processes = it->second.processes;

    // Prepare data for sending
    for (std::size_t j = 0; j < entity_processes.size(); ++j)
    {
      const std::size_t p = entity_processes[j];
      send_common_entity_values[p].push_back(entity.size());
      send_common_entity_values[p].insert(send_common_entity_values[p].end(),
                                          entity.begin(), entity.end());
    }
  }

  // Communicate common entities, add the entities we think are owned
  // and shared
  for (std::map<Entity, EntityData>::const_iterator it
       = owned_shared_entities.begin();
       it != owned_shared_entities.end(); ++it)
  {
    // Get entity vertices (global vertex indices)
    const Entity& entity = it->first;

    // Get entity processes (processes that might share the entity)
    const std::vector<std::uint32_t>& entity_processes = it->second.processes;

    // Prepare data for sending
    for (std::size_t j = 0; j < entity_processes.size(); ++j)
    {
      const std::uint32_t p = entity_processes[j];
      assert(process_number < p);
      send_common_entity_values[p].push_back(entity.size());
      send_common_entity_values[p].insert(send_common_entity_values[p].end(),
                                          entity.begin(), entity.end());
    }
  }

  // Communicate common entities
  std::vector<std::vector<std::size_t>> received_common_entity_values;
  MPI::all_to_all(mpi_comm, send_common_entity_values,
                  received_common_entity_values);

  // Check if entities received are really entities
  std::vector<std::vector<std::size_t>> send_is_entity_values(num_processes);
  for (std::size_t p = 0; p < num_processes; ++p)
  {
    for (std::size_t i = 0; i < received_common_entity_values[p].size();)
    {
      // Get entity
      const std::size_t entity_size = received_common_entity_values[p][i++];
      Entity entity;
      for (std::size_t j = 0; j < entity_size; ++j)
        entity.push_back(received_common_entity_values[p][i++]);

      // Check if received really is an entity on this process (in
      // which case it will be in owned or unowned entities)
      bool is_entity = false;
      if (unowned_shared_entities.find(entity) != unowned_shared_entities.end()
          || owned_shared_entities.find(entity) != owned_shared_entities.end())
      {
        is_entity = true;
      }

      // Add information about entity (whether it's actually an
      // entity) to send to other processes
      send_is_entity_values[p].push_back(entity_size);
      for (std::size_t j = 0; j < entity_size; ++j)
        send_is_entity_values[p].push_back(entity[j]);
      send_is_entity_values[p].push_back(is_entity);
    }
  }

  // Send data back (list of requested entities that are really
  // entities)
  std::vector<std::vector<std::size_t>> received_is_entity_values;
  MPI::all_to_all(mpi_comm, send_is_entity_values, received_is_entity_values);

  // Create map from entities to processes where it is an entity
  std::map<Entity, std::vector<std::uint32_t>> entity_processes;
  for (std::size_t p = 0; p < num_processes; ++p)
  {
    for (std::size_t i = 0; i < received_is_entity_values[p].size();)
    {
      const std::size_t entity_size = received_is_entity_values[p][i++];
      Entity entity;
      for (std::size_t j = 0; j < entity_size; ++j)
        entity.push_back(received_is_entity_values[p][i++]);
      const std::size_t is_entity = received_is_entity_values[p][i++];
      if (is_entity == 1)
      {
        // Add entity since it is actually an entity for process p
        entity_processes[entity].push_back(p);
      }
    }
  }

  // Fix the list of entities we do not own (numbered by lower ranked
  // process)
  std::vector<std::vector<std::size_t>> unignore_entities;
  std::map<Entity, EntityData>::iterator entity;
  for (entity = unowned_shared_entities.begin();
       entity != unowned_shared_entities.end(); ++entity)
  {
    const Entity& entity_vertices = entity->first;
    EntityData& entity_data = entity->second;
    const std::uint32_t local_entity_index = entity_data.local_index;
    if (entity_processes.find(entity_vertices) != entity_processes.end())
    {
      const std::vector<std::uint32_t>& common_processes
          = entity_processes[entity_vertices];
      assert(!common_processes.empty());
      const std::size_t min_proc = *(
          std::min_element(common_processes.begin(), common_processes.end()));

      if (process_number < min_proc)
      {
        // Move from unowned to owned
        owned_shared_entities[entity_vertices]
            = EntityData(local_entity_index, common_processes);

        // Add entity to list of entities that should be removed from
        // the unowned entity list.
        unignore_entities.push_back(entity_vertices);
      }
      else
        entity_data.processes = common_processes;
    }
    else
    {
      // Move from unowned to owned exclusively
      owned_entities.push_back(local_entity_index);

      // Add entity to list of entities that should be removed from the
      // shared but not owned entity list
      unignore_entities.push_back(entity_vertices);
    }
  }

  // Remove unowned shared entities that should not be shared
  for (std::size_t i = 0; i < unignore_entities.size(); ++i)
    unowned_shared_entities.erase(unignore_entities[i]);

  // Fix the list of entities we share
  std::vector<std::vector<std::size_t>> unshare_entities;
  for (std::map<Entity, EntityData>::iterator it
       = owned_shared_entities.begin();
       it != owned_shared_entities.end(); ++it)
  {
    const Entity& e = it->first;
    const std::uint32_t local_entity_index = it->second.local_index;
    if (entity_processes.find(e) == entity_processes.end())
    {
      // Move from shared to owned elusively
      owned_entities.push_back(local_entity_index);
      unshare_entities.push_back(e);
    }
    else
    {
      // Update processor list of shared entities
      it->second.processes = entity_processes[e];
    }
  }

  // Remove shared entities that should not be shared
  for (std::size_t i = 0; i < unshare_entities.size(); ++i)
    owned_shared_entities.erase(unshare_entities[i]);
}
//-----------------------------------------------------------------------------
bool DistributedMeshTools::is_shared(
    const Entity& entity,
    const std::map<std::size_t, std::set<std::uint32_t>>& shared_vertices)
{
  // Iterate over entity vertices
  Entity::const_iterator e;
  for (e = entity.begin(); e != entity.end(); ++e)
  {
    // Return false if an entity vertex is not in the list (map) of
    // shared entities
    if (shared_vertices.find(*e) == shared_vertices.end())
      return false;
  }

  return true;
}
//-----------------------------------------------------------------------------
std::pair<std::size_t, std::size_t>
DistributedMeshTools::compute_num_global_entities(
    const MPI_Comm mpi_comm, std::size_t num_local_entities,
    std::size_t num_processes, std::size_t process_number)
{
  // Communicate number of local entities
  std::vector<std::size_t> num_entities_to_number;
  MPI::all_gather(mpi_comm, num_local_entities, num_entities_to_number);

  // Compute offset
  const std::size_t offset = std::accumulate(
      num_entities_to_number.begin(),
      num_entities_to_number.begin() + process_number, (std::size_t)0);

  // Compute number of global entities
  const std::size_t num_global
      = std::accumulate(num_entities_to_number.begin(),
                        num_entities_to_number.end(), (std::size_t)0);

  return {num_global, offset};
}
//-----------------------------------------------------------------------------
void DistributedMeshTools::init_facet_cell_connections(Mesh& mesh)
{
  // Topological dimension
  const std::size_t D = mesh.topology().dim();

  // Initialize entities of dimension d
  mesh.init(D - 1);

  // Initialise local facet-cell connections.
  mesh.init(D - 1, D);

  // Global numbering
  number_entities(mesh, D - 1);

  // Calculate the number of global cells attached to each facet
  // essentially defining the exterior surface
  // FIXME: should this be done earlier, e.g. at partitioning stage
  // when dual graph is built?

  // Create vector to hold number of cells connected to each
  // facet. Initially copy over from local values.
  std::vector<std::uint32_t> num_global_neighbors(mesh.num_facets());

  std::map<std::int32_t, std::set<std::uint32_t>>& shared_facets
      = mesh.topology().shared_entities(D - 1);

  // Check if no ghost cells
  if (mesh.topology().ghost_offset(D) == mesh.topology().size(D))
  {
    // Copy local values
    for (auto& f : mesh::MeshRange<mesh::Facet>(mesh))
      num_global_neighbors[f.index()] = f.num_entities(D);

    // All shared facets must have two cells, if no ghost cells
    for (auto f_it = shared_facets.begin(); f_it != shared_facets.end(); ++f_it)
      num_global_neighbors[f_it->first] = 2;
  }
  else
  {
    // With ghost cells, shared facets may be on an external edge,
    // so need to check connectivity with the cell owner.

    const std::size_t mpi_size = MPI::size(mesh.mpi_comm());
    std::vector<std::vector<std::size_t>> send_facet(mpi_size);
    std::vector<std::vector<std::size_t>> recv_facet(mpi_size);

    // Map shared facets
    std::map<std::size_t, std::size_t> global_to_local_facet;

    for (auto& f :
         mesh::MeshRange<MeshEntity>(mesh, D - 1, mesh::MeshRangeType::ALL))
    {
      // Insert shared facets into mapping
      if (f.is_shared())
        global_to_local_facet.insert({f.global_index(), f.index()});
      // Copy local values
      const std::size_t n_cells = f.num_entities(D);
      num_global_neighbors[f.index()] = n_cells;

      if (f.is_ghost() && n_cells == 1)
      {
        // Singly attached ghost facet - check with owner of attached
        // cell
        const mesh::Cell c(mesh, f.entities(D)[0]);
        assert(c.is_ghost());
        send_facet[c.owner()].push_back(f.global_index());
      }
    }

    MPI::all_to_all(mesh.mpi_comm(), send_facet, recv_facet);

    // Convert received global facet index into number of attached
    // cells and return to sender
    std::vector<std::vector<std::size_t>> send_response(mpi_size);
    for (std::uint32_t p = 0; p != mpi_size; ++p)
    {
      for (auto r = recv_facet[p].begin(); r != recv_facet[p].end(); ++r)
      {
        auto map_it = global_to_local_facet.find(*r);
        assert(map_it != global_to_local_facet.end());
        const mesh::Facet local_facet(mesh, map_it->second);
        const std::size_t n_cells = local_facet.num_entities(D);
        send_response[p].push_back(n_cells);
      }
    }

    MPI::all_to_all(mesh.mpi_comm(), send_response, recv_facet);

    // Insert received result into same facet that it came from
    for (std::uint32_t p = 0; p != mpi_size; ++p)
    {
      for (std::uint32_t i = 0; i != recv_facet[p].size(); ++i)
      {
        auto f_it = global_to_local_facet.find(send_facet[p][i]);
        assert(f_it != global_to_local_facet.end());
        num_global_neighbors[f_it->second] = recv_facet[p][i];
      }
    }
  }

  mesh.topology().connectivity(D - 1, D).set_global_size(num_global_neighbors);
}
//-----------------------------------------------------------------------------
EigenRowArrayXXd
DistributedMeshTools::reorder_points_by_global_indices(const Mesh& mesh)
{
  return reorder_values_by_global_indices<double>(mesh.mpi_comm(),
                                          mesh.geometry().points(),
                                          mesh.geometry().global_indices());
}
//-----------------------------------------------------------------------------
<<<<<<< HEAD
// template <class T>
// Eigen::Array<T, Eigen::Dynamic, Eigen::Dynamic, Eigen::RowMajor>
// DistributedMeshTools::reorder_values_by_global_indices(
//     MPI_Comm mpi_comm,
//     const Eigen::Array<T, Eigen::Dynamic, Eigen::Dynamic, Eigen::RowMajor>&
//         values,
//     const std::vector<std::int64_t>& global_indices)

=======
template <typename Scalar>
Eigen::Array<Scalar, Eigen::Dynamic, Eigen::Dynamic, Eigen::RowMajor>
DistributedMeshTools::reorder_values_by_global_indices(
    MPI_Comm mpi_comm,
    const Eigen::Ref<const Eigen::Array<
        Scalar, Eigen::Dynamic, Eigen::Dynamic, Eigen::RowMajor>>& values,
    const std::vector<std::int64_t>& global_indices)
{
  common::Timer t("DistributedMeshTools: reorder values");

  // Number of items to redistribute
  const std::size_t num_local_indices = global_indices.size();
  assert(num_local_indices == (std::size_t)values.rows());

  // Calculate size of overall global vector by finding max index value
  // anywhere
  const std::size_t global_vector_size
      = MPI::max(mpi_comm, *std::max_element(global_indices.begin(),
                                              global_indices.end()))
        + 1;

  // Send unwanted values off process
  const std::size_t mpi_size = MPI::size(mpi_comm);
  std::vector<std::vector<std::size_t>> indices_to_send(mpi_size);
  std::vector<std::vector<Scalar>> values_to_send(mpi_size);

  // Go through local vector and append value to the appropriate list
  // to send to correct process
  for (std::size_t i = 0; i != num_local_indices; ++i)
  {
    const std::size_t global_i = global_indices[i];
    const std::size_t process_i
        = MPI::index_owner(mpi_comm, global_i, global_vector_size);
    indices_to_send[process_i].push_back(global_i);
    values_to_send[process_i].insert(values_to_send[process_i].end(),
                                      values.row(i).data(),
                                      values.row(i).data() + values.cols());
  }

  // Redistribute the values to the appropriate process - including
  // self. All values are "in the air" at this point. Receive into flat
  // arrays.
  std::vector<std::size_t> received_indices;
  std::vector<Scalar> received_values;
  MPI::all_to_all(mpi_comm, indices_to_send, received_indices);
  MPI::all_to_all(mpi_comm, values_to_send, received_values);

  // Map over received values as Eigen array
  assert(received_indices.size() * values.cols() == received_values.size());
  Eigen::Map<
      Eigen::Array<Scalar, Eigen::Dynamic, Eigen::Dynamic, Eigen::RowMajor>>
      received_values_array(received_values.data(), received_indices.size(),
                            values.cols());

  // Create array for new data. Note that any indices which are not received
  // will be uninitialised.
  const std::array<std::int64_t, 2> range
      = MPI::local_range(mpi_comm, global_vector_size);
  Eigen::Array<Scalar, Eigen::Dynamic, Eigen::Dynamic, Eigen::RowMajor>
      new_values(range[1] - range[0], values.cols());

  // Go through received data in descending order, and place in local
  // partition of the global vector. Any duplicate data (with same index)
  // will be overwritten by values from the lowest rank process.
  for (std::int32_t j = received_indices.size() - 1; j >= 0; --j)
  {
    const std::int64_t global_i = received_indices[j];
    assert(global_i >= range[0] && global_i < range[1]);
    new_values.row(global_i - range[0]) = received_values_array.row(j);
  }

  return new_values;
}
//-----------------------------------------------------------------------------
template EigenRowArrayXXd
DistributedMeshTools::reorder_values_by_global_indices<double>(
    MPI_Comm mpi_comm,
    const Eigen::Ref<const EigenRowArrayXXd>& values,
    const std::vector<std::int64_t>& global_indices);
//-----------------------------------------------------------------------------
template Eigen::Array<std::complex<double>, Eigen::Dynamic, Eigen::Dynamic, Eigen::RowMajor>
DistributedMeshTools::reorder_values_by_global_indices<std::complex<double>>(
    MPI_Comm mpi_comm,
    const Eigen::Ref<const Eigen::Array<std::complex<double>, Eigen::Dynamic, Eigen::Dynamic, Eigen::RowMajor>>& values,
    const std::vector<std::int64_t>& global_indices);
>>>>>>> 8c98e782
//-----------------------------------------------------------------------------<|MERGE_RESOLUTION|>--- conflicted
+++ resolved
@@ -1107,16 +1107,6 @@
                                           mesh.geometry().global_indices());
 }
 //-----------------------------------------------------------------------------
-<<<<<<< HEAD
-// template <class T>
-// Eigen::Array<T, Eigen::Dynamic, Eigen::Dynamic, Eigen::RowMajor>
-// DistributedMeshTools::reorder_values_by_global_indices(
-//     MPI_Comm mpi_comm,
-//     const Eigen::Array<T, Eigen::Dynamic, Eigen::Dynamic, Eigen::RowMajor>&
-//         values,
-//     const std::vector<std::int64_t>& global_indices)
-
-=======
 template <typename Scalar>
 Eigen::Array<Scalar, Eigen::Dynamic, Eigen::Dynamic, Eigen::RowMajor>
 DistributedMeshTools::reorder_values_by_global_indices(
@@ -1202,5 +1192,4 @@
     MPI_Comm mpi_comm,
     const Eigen::Ref<const Eigen::Array<std::complex<double>, Eigen::Dynamic, Eigen::Dynamic, Eigen::RowMajor>>& values,
     const std::vector<std::int64_t>& global_indices);
->>>>>>> 8c98e782
 //-----------------------------------------------------------------------------