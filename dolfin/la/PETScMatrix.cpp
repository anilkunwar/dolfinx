// Copyright (C) 2004-2012 Johan Hoffman, Johan Jansson and Anders Logg
//
// This file is part of DOLFIN.
//
// DOLFIN is free software: you can redistribute it and/or modify
// it under the terms of the GNU Lesser General Public License as published by
// the Free Software Foundation, either version 3 of the License, or
// (at your option) any later version.
//
// DOLFIN is distributed in the hope that it will be useful,
// but WITHOUT ANY WARRANTY; without even the implied warranty of
// MERCHANTABILITY or FITNESS FOR A PARTICULAR PURPOSE. See the
// GNU Lesser General Public License for more details.
//
// You should have received a copy of the GNU Lesser General Public License
// along with DOLFIN. If not, see <http://www.gnu.org/licenses/>.
//
// Modified by Garth N. Wells 2005-2009.
// Modified by Andy R. Terrel 2005.
// Modified by Ola Skavhaug 2007-2009.
// Modified by Magnus Vikstrøm 2007-2008.
// Modified by Fredrik Valdmanis 2011-2012
//
// First added:  2004
// Last changed: 2012-03-15

#ifdef HAS_PETSC

#include <iostream>
#include <sstream>
#include <iomanip>
#include <boost/assign/list_of.hpp>

#include <dolfin/log/dolfin_log.h>
#include <dolfin/common/Timer.h>
#include <dolfin/common/MPI.h>
#include "PETScVector.h"
#include "PETScMatrix.h"
#include "GenericSparsityPattern.h"
#include "TensorLayout.h"
#include "PETScFactory.h"
#include "PETScCuspFactory.h"

using namespace dolfin;

const std::map<std::string, NormType> PETScMatrix::norm_types
  = boost::assign::map_list_of("l1",        NORM_1)
                              ("linf",      NORM_INFINITY)
                              ("frobenius", NORM_FROBENIUS);

//-----------------------------------------------------------------------------
PETScMatrix::PETScMatrix(bool use_gpu) : _use_gpu(use_gpu)
{
#ifndef HAS_PETSC_CUSP
  if (use_gpu)
  {
    dolfin_error("PETScMatrix.cpp",
                 "create GPU matrix",
                 "PETSc not compiled with Cusp support");
  }
#endif

  // Do nothing else
}
//-----------------------------------------------------------------------------
PETScMatrix::PETScMatrix(boost::shared_ptr<Mat> A, bool use_gpu) :
  PETScBaseMatrix(A), _use_gpu(use_gpu)
{
#ifndef HAS_PETSC_CUSP
  if (use_gpu)
  {
    dolfin_error("PETScMatrix.cpp",
                 "create GPU matrix",
                 "PETSc not compiled with Cusp support");
  }
#endif

  // Do nothing else
}
//-----------------------------------------------------------------------------
PETScMatrix::PETScMatrix(const PETScMatrix& A): _use_gpu(false)
{
  *this = A;
}
//-----------------------------------------------------------------------------
PETScMatrix::~PETScMatrix()
{
  // Do nothing
}
//-----------------------------------------------------------------------------
void PETScMatrix::resize(uint M, uint N)
{
  // FIXME: Remove this function or use init() function somehow to
  // FIXME: avoid duplication of code

  if (A && size(0) == N && size(1) == N)
    return;

  // Create matrix (any old matrix is destroyed automatically)
  if (A && !A.unique())
  {
    dolfin_error("PETScMatrix.cpp",
                 "resize PETSc matrix",
                 "More than one object points to the underlying PETSc object");
  }
  A.reset(new Mat, PETScMatrixDeleter());

  // FIXME: maybe 50 should be a parameter?
  // FIXME: it should definitely be a parameter

  // FIXME: Check for arch and branch code here
  // Create a sparse matrix in compressed row format
  if (dolfin::MPI::num_processes() > 1)
  {
    // Create PETSc parallel matrix with a guess for number of diagonal (50 in this case)
    // and number of off-diagonal non-zeroes (50 in this case).
    // Note that guessing too high leads to excessive memory usage.
    // In order to not waste any memory one would need to specify d_nnz and o_nnz.
    #if PETSC_VERSION_RELEASE==1
    MatCreateMPIAIJ(PETSC_COMM_WORLD, PETSC_DECIDE, PETSC_DECIDE, M, N,
                    50, PETSC_NULL, 50, PETSC_NULL, A.get());
    #else
    MatCreateAIJ(PETSC_COMM_WORLD, PETSC_DECIDE, PETSC_DECIDE, M, N,
                    50, PETSC_NULL, 50, PETSC_NULL, A.get());
    MatSetUp(*A.get());
    #endif
  }
  else
  {
<<<<<<< HEAD
    // Create PETSc sequential matrix with a guess for number of non-zeroes (50 in thise case)
    #if PETSC_VERSION_RELEASE==1
=======
    // Create PETSc sequential matrix with a guess for number of non-zeroes (50 in this case)
>>>>>>> 21193e24
    MatCreateSeqAIJ(PETSC_COMM_SELF, M, N, 50, PETSC_NULL, A.get());
    #else
    MatCreateAIJ(PETSC_COMM_SELF, PETSC_DECIDE, PETSC_DECIDE, M, N, 
                    50, PETSC_NULL, 50, PETSC_NULL, A.get());
    MatSetUp(*A.get());
    #endif
    #if PETSC_VERSION_MAJOR == 3 && PETSC_VERSION_MINOR >= 1
    MatSetOption(*A, MAT_KEEP_NONZERO_PATTERN, PETSC_TRUE);
    #else
    MatSetOption(*A, MAT_KEEP_ZEROED_ROWS, PETSC_TRUE);
    #endif
    MatSetFromOptions(*A);
  }
}
//-----------------------------------------------------------------------------
boost::shared_ptr<GenericMatrix> PETScMatrix::copy() const
{
  if (!A)
  {
    boost::shared_ptr<GenericMatrix> B(new PETScMatrix());
    return B;
  }
  else
  {
    // Create copy of PETSc matrix
    boost::shared_ptr<Mat> _Acopy(new Mat, PETScMatrixDeleter());
    MatDuplicate(*A, MAT_COPY_VALUES, _Acopy.get());

    // Create PETScMatrix
    boost::shared_ptr<GenericMatrix> B(new PETScMatrix(_Acopy));
    return B;
  }
}
//-----------------------------------------------------------------------------
void PETScMatrix::init(const TensorLayout& tensor_layout)
{
  // Get global dimensions and local range
  dolfin_assert(tensor_layout.rank() == 2);
  const uint M = tensor_layout.size(0);
  const uint N = tensor_layout.size(1);
  const std::pair<uint, uint> row_range = tensor_layout.local_range(0);
  const std::pair<uint, uint> col_range = tensor_layout.local_range(1);
  const uint m = row_range.second - row_range.first;
  const uint n = col_range.second - col_range.first;
  dolfin_assert(M > 0 && N > 0 && m > 0 && n > 0);

  // Get sparsity payttern
  dolfin_assert(tensor_layout.sparsity_pattern());
  const GenericSparsityPattern& sparsity_pattern = *tensor_layout.sparsity_pattern();

  // Create matrix (any old matrix is destroyed automatically)
  if (A && !A.unique())
  {
    dolfin_error("PETScMatrix.cpp",
                 "initialize PETSc matrix",
                 "More than one object points to the underlying PETSc object");
  }
  A.reset(new Mat, PETScMatrixDeleter());

  // Initialize matrix
  if (row_range.first == 0 && row_range.second == M)
  {
    // Get number of nonzeros for each row from sparsity pattern
    dolfin_assert(tensor_layout.sparsity_pattern());
    std::vector<uint> num_nonzeros_diagonal(M);
    sparsity_pattern.num_nonzeros_diagonal(num_nonzeros_diagonal);

    // Create matrix
<<<<<<< HEAD
    #if PETSC_VERSION_RELEASE==1
    MatCreateSeqAIJ(PETSC_COMM_SELF, M, N, 0,
                    reinterpret_cast<int*>(&num_nonzeros_diagonal[0]), A.get());
    #else
    // Get number of nonzeros for each off-diagonal row from sparsity pattern
    std::vector<uint> num_nonzeros_off_diagonal(M);
    sparsity_pattern.num_nonzeros_off_diagonal(num_nonzeros_off_diagonal);

    MatCreateAIJ(PETSC_COMM_SELF, PETSC_DECIDE, PETSC_DECIDE, M, N, 
                    0, reinterpret_cast<int*>(&num_nonzeros_diagonal[0]), 
                    0, reinterpret_cast<int*>(&num_nonzeros_off_diagonal[0]), 
                    A.get());
    MatSetUp(*A.get());
    #endif
=======
    MatCreate(PETSC_COMM_SELF, A.get());

    // Set size
    MatSetSizes(*A, M, N, M, N);

    // Set matrix type according to chosen architecture
    if (!_use_gpu)
      MatSetType(*A, MATSEQAIJ);
#ifdef HAS_PETSC_CUSP
    else
      MatSetType(*A, MATSEQAIJCUSP);
#endif

    // FIXME: Change to MatSeqAIJSetPreallicationCSR for improved performance?
    // Allocate space (using data from sparsity pattern)
    MatSeqAIJSetPreallocation(*A, PETSC_NULL, reinterpret_cast<int*>(&num_nonzeros[0]));
>>>>>>> 21193e24

    // Set column indices
    /*
    const std::vector<std::vector<uint> > _column_indices
        = sparsity_pattern.diagonal_pattern(SparsityPattern::sorted);
    std::vector<int> column_indices;
    column_indices.reserve(sparsity_pattern.num_nonzeros());
    for (uint i = 0; i < _column_indices.size(); ++i)
      column_indices.insert(column_indices.end(), _column_indices[i].begin(), _column_indices[i].end());

    MatSeqAIJSetColumnIndices(*A, &column_indices[0]);

    // Do not allow new nonzero entries
    MatSetOption(*A, MAT_NEW_NONZERO_LOCATION_ERR, PETSC_TRUE);
    */

    // Set some options
    #if PETSC_VERSION_MAJOR == 3 && PETSC_VERSION_MINOR >= 1
    MatSetOption(*A, MAT_KEEP_NONZERO_PATTERN, PETSC_TRUE);
    #else
    MatSetOption(*A, MAT_KEEP_ZEROED_ROWS, PETSC_TRUE);
    #endif

    MatSetFromOptions(*A);
  }
  else
  {
    if (_use_gpu)
      not_working_in_parallel("Due to limitations in PETSc, "
          "distributed PETSc Cusp matrices");

    // FIXME: Try using MatStashSetInitialSize to optimise performance

    //info("Initializing parallel PETSc matrix (MPIAIJ) of size %d x %d.", M, N);
    //info("Local range is [%d, %d] x [%d, %d].",
    //     row_range.first, row_range.second, col_range.first, col_range.second);

    // Get number of nonzeros for each row from sparsity pattern
    std::vector<uint> num_nonzeros_diagonal;
    std::vector<uint> num_nonzeros_off_diagonal;
    sparsity_pattern.num_nonzeros_diagonal(num_nonzeros_diagonal);
    sparsity_pattern.num_nonzeros_off_diagonal(num_nonzeros_off_diagonal);

    // Create matrix
    MatCreate(PETSC_COMM_WORLD, A.get());
    // Set size
    MatSetSizes(*A, m, n, M, N);

    // Set matrix type
    MatSetType(*A, MATMPIAIJ);

    // Allocate space (using data from sparsity pattern)
    MatMPIAIJSetPreallocation(*A,
           PETSC_NULL, reinterpret_cast<int*>(&num_nonzeros_diagonal[0]),
           PETSC_NULL, reinterpret_cast<int*>(&num_nonzeros_off_diagonal[0]));

    // Set some options
    #if PETSC_VERSION_MAJOR == 3 && PETSC_VERSION_MINOR >= 1
    MatSetOption(*A, MAT_KEEP_NONZERO_PATTERN, PETSC_TRUE);
    #else
    MatSetOption(*A, MAT_KEEP_ZEROED_ROWS, PETSC_TRUE);
    #endif

    MatSetFromOptions(*A);

    #if PETSC_VERSION_RELEASE==0
    MatSetUp(*A.get());
    #endif
  }
}
//-----------------------------------------------------------------------------
void PETScMatrix::get(double* block, uint m, const uint* rows,
                                     uint n, const uint* cols) const
{
  dolfin_assert(A);

  // Get matrix entries (must be on this process)
  MatGetValues(*A,
               static_cast<int>(m), reinterpret_cast<const int*>(rows),
               static_cast<int>(n), reinterpret_cast<const int*>(cols),
               block);
}
//-----------------------------------------------------------------------------
void PETScMatrix::set(const double* block, uint m, const uint* rows,
                                           uint n, const uint* cols)
{
  dolfin_assert(A);
  MatSetValues(*A,
               static_cast<int>(m), reinterpret_cast<const int*>(rows),
               static_cast<int>(n), reinterpret_cast<const int*>(cols),
               block, INSERT_VALUES);
}
//-----------------------------------------------------------------------------
void PETScMatrix::add(const double* block, uint m, const uint* rows,
                                           uint n, const uint* cols)
{
  dolfin_assert(A);
  MatSetValues(*A,
               static_cast<int>(m), reinterpret_cast<const int*>(rows),
               static_cast<int>(n), reinterpret_cast<const int*>(cols),
               block, ADD_VALUES);
}
//-----------------------------------------------------------------------------
void PETScMatrix::axpy(double a, const GenericMatrix& A,
                       bool same_nonzero_pattern)
{
  const PETScMatrix* AA = &A.down_cast<PETScMatrix>();
  dolfin_assert(this->A);
  dolfin_assert(AA->mat());
  if (same_nonzero_pattern)
    MatAXPY(*(this->A), a, *AA->mat(), SAME_NONZERO_PATTERN);
  else
    MatAXPY(*(this->A), a, *AA->mat(), DIFFERENT_NONZERO_PATTERN);
}
//-----------------------------------------------------------------------------
void PETScMatrix::getrow(uint row, std::vector<uint>& columns,
                         std::vector<double>& values) const
{
  dolfin_assert(A);

  const int *cols = 0;
  const double *vals = 0;
  int ncols = 0;
  MatGetRow(*A, row, &ncols, &cols, &vals);

  // Assign values to std::vectors
  columns.assign(cols, cols + ncols);
  values.assign(vals, vals + ncols);

  MatRestoreRow(*A, row, &ncols, &cols, &vals);
}
//-----------------------------------------------------------------------------
void PETScMatrix::setrow(uint row, const std::vector<uint>& columns,
                         const std::vector<double>& values)
{
  dolfin_assert(A);

  // Check size of arrays
  if (columns.size() != values.size())
  {
    dolfin_error("PETScMatrix.cpp",
                 "set row of values for PETSc matrix",
                 "Number of columns and values don't match");
  }

  // Handle case n = 0
  const uint n = columns.size();
  if (n == 0)
    return;

  // Set values
  set(&values[0], 1, &row, n, &columns[0]);
}
//-----------------------------------------------------------------------------
void PETScMatrix::zero(uint m, const uint* rows)
{
  dolfin_assert(A);

  IS is = 0;
  PetscScalar null = 0.0;
  #if PETSC_VERSION_MAJOR == 3 && PETSC_VERSION_MINOR > 1
  ISCreateGeneral(PETSC_COMM_SELF, static_cast<int>(m),
                  reinterpret_cast<const int*>(rows),
                  PETSC_COPY_VALUES, &is);
  MatZeroRowsIS(*A, is, null, NULL, NULL);
  #else
  ISCreateGeneral(PETSC_COMM_SELF, static_cast<int>(m),
                  reinterpret_cast<const int*>(rows), &is);
  MatZeroRowsIS(*A, is, null);
  #endif

  #if PETSC_VERSION_MAJOR == 3 && PETSC_VERSION_MINOR > 1
  ISDestroy(&is);
  #else
  ISDestroy(is);
  #endif
}
//-----------------------------------------------------------------------------
void PETScMatrix::ident(uint m, const uint* rows)
{
  dolfin_assert(A);

  IS is = 0;
  PetscScalar one = 1.0;
  #if PETSC_VERSION_MAJOR == 3 && PETSC_VERSION_MINOR > 1
  ISCreateGeneral(PETSC_COMM_SELF, static_cast<int>(m),
                  reinterpret_cast<const int*>(rows),
                  PETSC_COPY_VALUES, &is);
  MatZeroRowsIS(*A, is, one, NULL, NULL);
  #else
  ISCreateGeneral(PETSC_COMM_SELF, static_cast<int>(m),
                  reinterpret_cast<const int*>(rows), &is);
  MatZeroRowsIS(*A, is, one);
  #endif

  #if PETSC_VERSION_MAJOR == 3 && PETSC_VERSION_MINOR > 1
  ISDestroy(&is);
  #else
  ISDestroy(is);
  #endif
}
//-----------------------------------------------------------------------------
void PETScMatrix::mult(const GenericVector& x, GenericVector& y) const
{
  dolfin_assert(A);

  const PETScVector& xx = x.down_cast<PETScVector>();
  PETScVector& yy = y.down_cast<PETScVector>();

  if (size(1) != xx.size())
  {
    dolfin_error("PETScMatrix.cpp",
                 "compute matrix-vector product with PETSc matrix",
                 "Non-matching dimensions for matrix-vector product");
  }

  // Resize RHS if empty
  if (yy.size() == 0)
  {
    resize(yy, 0);
  }

  if (size(0) != yy.size())
  {
    dolfin_error("PETScMatrix.cpp",
                 "compute matrix-vector product with PETSc matrix",
                 "Vector for matrix-vector result has wrong size");
  }

  MatMult(*A, *xx.vec(), *yy.vec());
}
//-----------------------------------------------------------------------------
void PETScMatrix::transpmult(const GenericVector& x, GenericVector& y) const
{
  dolfin_assert(A);

  const PETScVector& xx = x.down_cast<PETScVector>();
  PETScVector& yy = y.down_cast<PETScVector>();

  if (size(0) != xx.size())
  {
    dolfin_error("PETScMatrix.cpp",
                 "compute transpose matrix-vector product with PETSc matrix",
                 "Non-matching dimensions for transpose matrix-vector product");
  }

  // Resize RHS if empty
  if (yy.size() == 0)
  {
    resize(yy, 1);
  }

  if (size(1) != yy.size())
  {
    dolfin_error("PETScMatrix.cpp",
                 "compute transpose matrix-vector product with PETSc matrix",
                 "Vector for transpose matrix-vector result has wrong size");
  }

  MatMultTranspose(*A, *xx.vec(), *yy.vec());
}
//-----------------------------------------------------------------------------
double PETScMatrix::norm(std::string norm_type) const
{
  dolfin_assert(A);

  // Check that norm is known
  if (norm_types.count(norm_type) == 0)
  {
    dolfin_error("PETScMatrix.cpp",
                 "compute norm of PETSc matrix",
                 "Unknown norm type (\"%s\")", norm_type.c_str());
  }

  double value = 0.0;
  MatNorm(*A, norm_types.find(norm_type)->second, &value);
  return value;
}
//-----------------------------------------------------------------------------
void PETScMatrix::apply(std::string mode)
{
  Timer("Apply (matrix)");

  dolfin_assert(A);
  if (mode == "add")
  {
    MatAssemblyBegin(*A, MAT_FINAL_ASSEMBLY);
    MatAssemblyEnd(*A, MAT_FINAL_ASSEMBLY);
  }
  else if (mode == "insert")
  {
    MatAssemblyBegin(*A, MAT_FINAL_ASSEMBLY);
    MatAssemblyEnd(*A, MAT_FINAL_ASSEMBLY);
  }
  else if (mode == "flush")
  {
    MatAssemblyBegin(*A, MAT_FLUSH_ASSEMBLY);
    MatAssemblyEnd(*A, MAT_FLUSH_ASSEMBLY);
  }
  else
  {
    dolfin_error("PETScMatrix.cpp",
                 "apply changes to PETSc matrix",
                 "Unknown apply mode \"%s\"", mode.c_str());
  }
}
//-----------------------------------------------------------------------------
void PETScMatrix::zero()
{
  dolfin_assert(A);
  MatZeroEntries(*A);
}
//-----------------------------------------------------------------------------
const PETScMatrix& PETScMatrix::operator*= (double a)
{
  dolfin_assert(A);
  MatScale(*A, a);
  return *this;
}
//-----------------------------------------------------------------------------
const PETScMatrix& PETScMatrix::operator/= (double a)
{
  dolfin_assert(A);
  MatScale(*A, 1.0/a);
  return *this;
}
//-----------------------------------------------------------------------------
const GenericMatrix& PETScMatrix::operator= (const GenericMatrix& A)
{
  *this = A.down_cast<PETScMatrix>();
  return *this;
}
//-----------------------------------------------------------------------------
const PETScMatrix& PETScMatrix::operator= (const PETScMatrix& A)
{
  if (!A.mat())
  {
    this->A.reset();
  }
  else if (this != &A) // Check for self-assignment
  {
    if (this->A && !this->A.unique())
    {
      dolfin_error("PETScMatrix.cpp",
                   "assign to PETSc matrix",
                   "More than one object points to the underlying PETSc object");
    }
    this->A.reset(new Mat, PETScMatrixDeleter());

    // Duplicate with the same pattern as A.A
    MatDuplicate(*A.mat(), MAT_COPY_VALUES, this->A.get());
  }
  return *this;
}
//-----------------------------------------------------------------------------
void PETScMatrix::binary_dump(std::string file_name) const
{
  PetscViewer view_out;
  PetscViewerBinaryOpen(PETSC_COMM_WORLD, file_name.c_str(),
                        FILE_MODE_WRITE, &view_out);
  MatView(*(A.get()), view_out);
#if PETSC_VERSION_MAJOR == 3 && PETSC_VERSION_MINOR <= 1
  PetscViewerDestroy(view_out);
#else
  PetscViewerDestroy(&view_out);
#endif
}
//-----------------------------------------------------------------------------
std::string PETScMatrix::str(bool verbose) const
{
  if (!A)
    return "<Uninitialized PETScMatrix>";

  std::stringstream s;

  if (verbose)
  {
    warning("Verbose output for PETScMatrix not implemented, calling PETSc MatView directly.");

    // FIXME: Maybe this could be an option?
    dolfin_assert(A);
    if (MPI::num_processes() > 1)
      MatView(*A, PETSC_VIEWER_STDOUT_WORLD);
    else
      MatView(*A, PETSC_VIEWER_STDOUT_SELF);
  }
  else
  {
    s << "<PETScMatrix of size " << size(0) << " x " << size(1) << ">";
  }

  return s.str();
}
//-----------------------------------------------------------------------------
LinearAlgebraFactory& PETScMatrix::factory() const
{
  if (!_use_gpu)
    return PETScFactory::instance();
#ifdef HAS_PETSC_CUSP
  else
    return PETScCuspFactory::instance();
#endif

  // Return something to keep the compiler happy. Code will never be reached.
  return PETScFactory::instance();
}
//-----------------------------------------------------------------------------

#endif<|MERGE_RESOLUTION|>--- conflicted
+++ resolved
@@ -127,17 +127,12 @@
   }
   else
   {
-<<<<<<< HEAD
-    // Create PETSc sequential matrix with a guess for number of non-zeroes (50 in thise case)
+    // Create PETSc sequential matrix with a guess for number of non-zeroes (50 in this case)
     #if PETSC_VERSION_RELEASE==1
-=======
-    // Create PETSc sequential matrix with a guess for number of non-zeroes (50 in this case)
->>>>>>> 21193e24
     MatCreateSeqAIJ(PETSC_COMM_SELF, M, N, 50, PETSC_NULL, A.get());
     #else
     MatCreateAIJ(PETSC_COMM_SELF, PETSC_DECIDE, PETSC_DECIDE, M, N, 
                     50, PETSC_NULL, 50, PETSC_NULL, A.get());
-    MatSetUp(*A.get());
     #endif
     #if PETSC_VERSION_MAJOR == 3 && PETSC_VERSION_MINOR >= 1
     MatSetOption(*A, MAT_KEEP_NONZERO_PATTERN, PETSC_TRUE);
@@ -145,6 +140,9 @@
     MatSetOption(*A, MAT_KEEP_ZEROED_ROWS, PETSC_TRUE);
     #endif
     MatSetFromOptions(*A);
+    #if PETSC_VERSION_RELEASE==0
+    MatSetUp(*A.get());
+    #endif
   }
 }
 //-----------------------------------------------------------------------------
@@ -197,26 +195,10 @@
   {
     // Get number of nonzeros for each row from sparsity pattern
     dolfin_assert(tensor_layout.sparsity_pattern());
-    std::vector<uint> num_nonzeros_diagonal(M);
-    sparsity_pattern.num_nonzeros_diagonal(num_nonzeros_diagonal);
+    std::vector<uint> num_nonzeros(M);
+    sparsity_pattern.num_nonzeros_diagonal(num_nonzeros);
 
     // Create matrix
-<<<<<<< HEAD
-    #if PETSC_VERSION_RELEASE==1
-    MatCreateSeqAIJ(PETSC_COMM_SELF, M, N, 0,
-                    reinterpret_cast<int*>(&num_nonzeros_diagonal[0]), A.get());
-    #else
-    // Get number of nonzeros for each off-diagonal row from sparsity pattern
-    std::vector<uint> num_nonzeros_off_diagonal(M);
-    sparsity_pattern.num_nonzeros_off_diagonal(num_nonzeros_off_diagonal);
-
-    MatCreateAIJ(PETSC_COMM_SELF, PETSC_DECIDE, PETSC_DECIDE, M, N, 
-                    0, reinterpret_cast<int*>(&num_nonzeros_diagonal[0]), 
-                    0, reinterpret_cast<int*>(&num_nonzeros_off_diagonal[0]), 
-                    A.get());
-    MatSetUp(*A.get());
-    #endif
-=======
     MatCreate(PETSC_COMM_SELF, A.get());
 
     // Set size
@@ -233,7 +215,6 @@
     // FIXME: Change to MatSeqAIJSetPreallicationCSR for improved performance?
     // Allocate space (using data from sparsity pattern)
     MatSeqAIJSetPreallocation(*A, PETSC_NULL, reinterpret_cast<int*>(&num_nonzeros[0]));
->>>>>>> 21193e24
 
     // Set column indices
     /*
@@ -258,6 +239,10 @@
     #endif
 
     MatSetFromOptions(*A);
+
+    #if PETSC_VERSION_RELEASE==0
+    MatSetUp(*A.get());
+    #endif
   }
   else
   {
@@ -279,6 +264,7 @@
 
     // Create matrix
     MatCreate(PETSC_COMM_WORLD, A.get());
+
     // Set size
     MatSetSizes(*A, m, n, M, N);
 
