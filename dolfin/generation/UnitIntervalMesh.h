// Copyright (C) 2007 Kristian B. Oelgaard
//
// This file is part of DOLFIN.
//
// DOLFIN is free software: you can redistribute it and/or modify
// it under the terms of the GNU Lesser General Public License as published by
// the Free Software Foundation, either version 3 of the License, or
// (at your option) any later version.
//
// DOLFIN is distributed in the hope that it will be useful,
// but WITHOUT ANY WARRANTY; without even the implied warranty of
// MERCHANTABILITY or FITNESS FOR A PARTICULAR PURPOSE. See the
// GNU Lesser General Public License for more details.
//
// You should have received a copy of the GNU Lesser General Public License
// along with DOLFIN. If not, see <http://www.gnu.org/licenses/>.
//
// Modified by Anders Logg, 2010.
// Modified by Benjamin Kehlet 2012
// Modified by Mikael Mortensen, 2014
//
// First added:  2007-11-23
// Last changed: 2014-02-17

#ifndef __UNIT_INTERVAL_MESH_H
#define __UNIT_INTERVAL_MESH_H

#include <cstddef>
#include <dolfin/common/MPI.h>
#include "IntervalMesh.h"

namespace dolfin
{

  /// A mesh of the unit interval (0, 1) with a given number of cells
  /// (nx) in the axial direction. The total number of intervals will
  /// be nx and the total number of vertices will be (nx + 1).

  class UnitIntervalMesh : public IntervalMesh
  {
  public:

    /// Constructor
    ///
    /// *Arguments*
    ///     nx (std::size_t)
    ///         The number of cells.
    ///
    /// *Example*
    ///     .. code-block:: c++
    ///
    ///         // Create a mesh of 25 cells in the interval [0,1]
    ///         UnitIntervalMesh mesh(25);
<<<<<<< HEAD
    ///    
    UnitIntervalMesh(std::size_t nx=1) : IntervalMesh(nx, 0.0, 1.0) {}
    
=======
    ///
    UnitIntervalMesh(std::size_t nx) : IntervalMesh(nx, 0.0, 1.0) {}

>>>>>>> ef190d0e
    /// Constructor
    ///
    /// *Arguments*
    ///     comm (MPI_Comm)
    ///         MPI communicator
    ///     nx (std::size_t)
    ///         The number of cells.
    ///
    /// *Example*
    ///     .. code-block:: c++
    ///
    ///         // Create a mesh of 25 cells in the interval [0,1]
    ///         UnitIntervalMesh mesh(MPI_COMM_WORLD, 25);
<<<<<<< HEAD
    ///    
    UnitIntervalMesh(MPI_Comm comm, std::size_t nx=1) : IntervalMesh(comm, nx, 0.0, 1.0) {}
=======
    ///
    UnitIntervalMesh(MPI_Comm comm, std::size_t nx)
      : IntervalMesh(comm, nx, 0.0, 1.0) {}
>>>>>>> ef190d0e

  };

}

#endif<|MERGE_RESOLUTION|>--- conflicted
+++ resolved
@@ -51,15 +51,9 @@
     ///
     ///         // Create a mesh of 25 cells in the interval [0,1]
     ///         UnitIntervalMesh mesh(25);
-<<<<<<< HEAD
-    ///    
-    UnitIntervalMesh(std::size_t nx=1) : IntervalMesh(nx, 0.0, 1.0) {}
-    
-=======
     ///
     UnitIntervalMesh(std::size_t nx) : IntervalMesh(nx, 0.0, 1.0) {}
 
->>>>>>> ef190d0e
     /// Constructor
     ///
     /// *Arguments*
@@ -73,14 +67,9 @@
     ///
     ///         // Create a mesh of 25 cells in the interval [0,1]
     ///         UnitIntervalMesh mesh(MPI_COMM_WORLD, 25);
-<<<<<<< HEAD
-    ///    
-    UnitIntervalMesh(MPI_Comm comm, std::size_t nx=1) : IntervalMesh(comm, nx, 0.0, 1.0) {}
-=======
     ///
     UnitIntervalMesh(MPI_Comm comm, std::size_t nx)
       : IntervalMesh(comm, nx, 0.0, 1.0) {}
->>>>>>> ef190d0e
 
   };
 
