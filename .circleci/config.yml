version: 2
jobs:
  build:
    docker:
      - image: quay.io/fenicsproject/dolfinx:docker
    environment:
      MPLBACKEND: "agg"
      DOLFIN_NOPLOT: 1
      DEBIAN_FRONTEND: "noninteractive"
    steps:
      - checkout
      - run:
          name: Install/update Python (test/doc) dependencies
          command: pip3 install decorator flake8 matplotlib numba pygmsh pytest pytest-xdist sphinx sphinx_rtd_theme --upgrade
      - run:
          name: Install FEniCS Python components
          command: |
            pip3 uninstall --yes fenics-fiat fenics-ufl fenics-dijitso fenics-ffc
            pip3 install git+https://bitbucket.org/fenics-project/fiat.git --upgrade
            pip3 install git+https://bitbucket.org/fenics-project/ufl.git --upgrade
            pip3 install git+https://bitbucket.org/fenics-project/dijitso.git --upgrade
            pip3 install git+https://github.com/IgorBaratta/ffcx.git --upgrade
            rm -rf /usr/local/include/dolfin /usr/local/include/dolfin.h
      - run:
          name: Flake8 checks on Python code
          command: python3 -m flake8 python/dolfin

      - run:
          name: Build DOLFIN C++ documentation
          command: cd cpp/doc && doxygen
      - run:
          name: Configure DOLFIN (C++)
<<<<<<< HEAD
          command: |
              echo 'export SLEPC_DIR=/usr/local/slepc-complex-32' >> $BASH_ENV
              echo 'export PETSC_DIR=/usr/local/petsc-complex-32' >> $BASH_ENV
              source $BASH_ENV
              mkdir -p build && cd build && cmake -DCMAKE_BUILD_TYPE=Developer ../cpp/
=======
          command: mkdir -p build && cd build && cmake -G Ninja -DCMAKE_BUILD_TYPE=Developer ../cpp/
>>>>>>> eb54524e
      - run:
          name: Build DOLFIN and install (C++)
          command: cd build && ninja -j3 install
      - run:
          name: Build and run C++ unit tests (serial)
          command: cd build && ninja -j3 unittests && ctest -R unittests
      #- run:
      #    name: Build and run C++ regressions tests (serial)
      #    command: cd build && make -j2 demos && ctest -j2 -R demo -R serial
      #- run:
      #    name: Run C++ regression tests (MPI)
      #    command: cd build && make -j2 demos && ctest -R demo -R mpi

<<<<<<< HEAD
    #   - run:
    #       name: Build and run C++ demos
    #       command: |
    #         cd cpp/demo/documented/poisson
    #         python3 -m ffc -l dolfin Poisson.ufl
    #         cmake .
    #         make
    #         ./demo_poisson
=======
      - run:
          name: Build and run C++ demos
          command: |
            cd cpp/demo/documented/poisson
            python3 -m ffc -l dolfin Poisson.ufl
            cmake -G Ninja .
            ninja
            ./demo_poisson
>>>>>>> eb54524e

      - run:
          name: Build Python interface
          command: |
            cd python
            pip3 -v install . --user

      - run:
          name: Build DOLFIN Python documentation
          command: |
            cd python/demo && python3 ./generate-demo-files.py
            cd ../doc && make html
      - persist_to_workspace:
          root: .
          paths:
            - python/doc/build/html/
            - cpp/doc/html/

      - run:
          name: Run Python unit tests (serial)
          command: |
            cd python/test/unit
            python3 -m pytest -n 3 .
      - run:
          name: Run Python unit tests (MPI)
          command: |
            cd python/test/unit
            mpirun --allow-run-as-root -n 3 python3 -m pytest .
      - run:
          name: Run Python demos (serial)
          command: |
            cd python/demo
            python3 ./generate-demo-files.py
            python3 undocumented/elasticity/demo_elasticity.py
            python3 documented/poisson/demo_poisson.py
            cd documented/stokes-taylor-hood
            python3 demo_stokes-taylor-hood.py

      - run:
          name: Run Python demos (MPI)
          command: |
            cd python/demo
            mpirun --allow-run-as-root -np 3 python3 documented/poisson/demo_poisson.py
            cd documented/stokes-taylor-hood
            mpirun --allow-run-as-root -np 3 python3 demo_stokes-taylor-hood.py

      #- run:
      #    name: Run Python unit tests (serial)
      #    command: python3 -m pytest -n 2 python/test/unit/
      #- run:
      #    name: Run Python unit tests (MPI)
      #    command: mpirun -n 3 python3 -m pytest python/test/unit/
      #- run:
      #    name: Generate Python demo (regression) programs
      #    command: python3 python/demo/generate-demo-files.py
      #- run:
      #    name: Run Python regression tests (serial)
      #    command: python3 -m pytest -v -n2 python/demo/test.py
      #- run:
      #    name: Run Python regression tests (MPI)
      #    command: python3 -m pytest -v python/demo/test.py --mpiexec=mpiexec --num-proc=3

  pushdoc:
    docker:
      - image: circleci/python
    working_directory: /tmp
    steps:
      - attach_workspace:
          at: /tmp
      - run:
          name: Establish authenticity of fenicsproject.org
          command: mkdir ~/.ssh && echo "fenicsproject.org ecdsa-sha2-nistp256 AAAAE2VjZHNhLXNoYTItbmlzdHAyNTYAAAAIbmlzdHAyNTYAAABBBFbD134YcxSNaHVyio0XPAvJYh8SF90xp/ARqfrbAwOmJaEPTl5CNXm6f3+Sy0k1QTp+j9WawiJON+4/FWQBTD4=" >> ~/.ssh/known_hosts
      - run:
          name: Push Python API doc to fenicsproject.org
          command: cd /tmp/python/doc/build/html && scp -r * docs@fenicsproject.org:/var/www/vhosts/fenicsproject.org/docs/dolfinx/dev/python/
      - run:
          name: Push C++ API doc to fenicsproject.org
          command: cd /tmp/cpp/doc/html && scp -r * docs@fenicsproject.org:/var/www/vhosts/fenicsproject.org/docs/dolfinx/dev/cpp/

workflows:
  version: 2
  build-and-pushdoc:
    jobs:
      - build
      - pushdoc:
          requires:
            - build
          filters:
            branches:
              only:
                - master<|MERGE_RESOLUTION|>--- conflicted
+++ resolved
@@ -30,15 +30,11 @@
           command: cd cpp/doc && doxygen
       - run:
           name: Configure DOLFIN (C++)
-<<<<<<< HEAD
           command: |
               echo 'export SLEPC_DIR=/usr/local/slepc-complex-32' >> $BASH_ENV
               echo 'export PETSC_DIR=/usr/local/petsc-complex-32' >> $BASH_ENV
               source $BASH_ENV
-              mkdir -p build && cd build && cmake -DCMAKE_BUILD_TYPE=Developer ../cpp/
-=======
-          command: mkdir -p build && cd build && cmake -G Ninja -DCMAKE_BUILD_TYPE=Developer ../cpp/
->>>>>>> eb54524e
+              mkdir -p build && cd build && cmake -G Ninja -DCMAKE_BUILD_TYPE=Developer ../cpp/
       - run:
           name: Build DOLFIN and install (C++)
           command: cd build && ninja -j3 install
@@ -52,7 +48,6 @@
       #    name: Run C++ regression tests (MPI)
       #    command: cd build && make -j2 demos && ctest -R demo -R mpi
 
-<<<<<<< HEAD
     #   - run:
     #       name: Build and run C++ demos
     #       command: |
@@ -61,16 +56,6 @@
     #         cmake .
     #         make
     #         ./demo_poisson
-=======
-      - run:
-          name: Build and run C++ demos
-          command: |
-            cd cpp/demo/documented/poisson
-            python3 -m ffc -l dolfin Poisson.ufl
-            cmake -G Ninja .
-            ninja
-            ./demo_poisson
->>>>>>> eb54524e
 
       - run:
           name: Build Python interface
