"""Unit tests for the JIT compiler"""

# Copyright (C) 2011 Anders Logg
#
# This file is part of DOLFIN (https://www.fenicsproject.org)
#
# SPDX-License-Identifier:    LGPL-3.0-or-later

import pytest
import dolfin
from dolfin import MPI, compile_cpp_code
from dolfin.la import PETScVector
<<<<<<< HEAD
from dolfin_utils.test import (skip_if_not_SLEPc, skip_if_not_MPI,
                               skip_if_complex, skip_in_serial,
                               skip_if_not_petsc4py)
=======
from dolfin_utils.test import (skip_if_not_SLEPc,
                               skip_in_serial, skip_if_not_petsc4py)
>>>>>>> 6e002839


# @pytest.mark.skip
# def test_nasty_jit_caching_bug():
#     # This may result in something like "matrices are not aligned"
#     # from FIAT if the JIT caching does not recognize that the two
#     # forms are different
#     default_parameters = parameters["form_compiler"]["representation"]
#     for representation in ["quadrature"]:
#         parameters["form_compiler"]["representation"] = representation
#         M1 = assemble(Constant(1.0) * dx(UnitSquareMesh(4, 4)))
#         M2 = assemble(Constant(1.0) * dx(UnitCubeMesh(4, 4, 4)))
#         assert round(M1 - 1.0, 7) == 0
#         assert round(M2 - 1.0, 7) == 0
#     parameters["form_compiler"]["representation"] = default_parameters


def test_mpi_pybind11():
    """
    Test MPICommWrapper <-> mpi4py.MPI.Comm conversion for JIT-ed code
    """
    cpp_code = """
    #include <pybind11/pybind11.h>
    #include <dolfin_wrappers/MPICommWrapper.h>
    namespace dolfin
    {
      dolfin_wrappers::MPICommWrapper
      test_comm_passing(const dolfin_wrappers::MPICommWrapper comm)
      {
        MPI_Comm c = comm.get();
        return dolfin_wrappers::MPICommWrapper(c);
      }
    }
    PYBIND11_MODULE(SIGNATURE, m)
    {
        m.def("test_comm_passing", &dolfin::test_comm_passing);
    }
    """

    # Import MPI_COMM_WORLD
    if dolfin.has_mpi4py():
        from mpi4py import MPI
        w1 = MPI.COMM_WORLD
    else:
        w1 = dolfin.MPI.comm_world

    # Compile the JIT module
    return pytest.xfail('Include path for dolfin_wrappers/* not set up to '
                        'work in the JIT at the moment')
    mod = dolfin.compile_cpp_code(cpp_code)

    # Pass a comm into C++ and get a new wrapper of the same comm back
    w2 = mod.test_comm_passing(w1)

    if dolfin.has_mpi4py():
        assert isinstance(w2, MPI.Comm)
    else:
        assert isinstance(w2, dolfin.cpp.MPICommWrapper)
        assert w1.underlying_comm() == w2.underlying_comm()


def test_petsc():
    create_matrix_code = r'''
    #include <pybind11/pybind11.h>
    #include <dolfin.h>
    namespace dolfin
    {
        std::shared_ptr<la::PETScMatrix> create_matrix(void) {
            Mat I;
            std::shared_ptr<la::PETScMatrix> ptr = std::make_shared<la::PETScMatrix>(I);
            return ptr;
        }
    }

    PYBIND11_MODULE(SIGNATURE, m)
    {
      m.def("create_matrix", &dolfin::create_matrix);
    }
    '''
    module = compile_cpp_code(create_matrix_code)
    assert(module)


@pytest.mark.skip
@skip_if_not_SLEPc
def test_slepc():
    create_eps_code = r'''
    #include <pybind11/pybind11.h>
    #include <dolfin.h>
    #include <slepc.h>
    namespace dolfin
    {
        std::shared_ptr<EPS> create_matrix(MPI_Comm comm) {
            EPS eps;
            EPSCreate(comm, &eps);
            std::shared_ptr<EPS> ptr = std::make_shared<EPS>(eps);
            return ptr;
        }
    }

    PYBIND11_MODULE(SIGNATURE, m)
    {
      m.def("create_matrix", &dolfin::create_matrix);
    }

    '''
    compile_cpp_code(create_eps_code)


def test_pass_array_int():
    import numpy

    code = """
    #include <Eigen/Core>
    #include <pybind11/pybind11.h>
    #include <pybind11/eigen.h>
    using IntVecIn = Eigen::Ref<const Eigen::VectorXi>;
    int test_int_array(const IntVecIn arr)
    {
    return arr.sum();
    }
    PYBIND11_MODULE(SIGNATURE, m)
    {
    m.def("test_int_array", &test_int_array);
    }
    """
    module = compile_cpp_code(code)
    arr = numpy.array([1, 2, 4, 8], dtype=numpy.intc)
    ans = module.test_int_array(arr)
    assert ans == arr.sum() == 15

@skip_if_complex
def test_pass_array_double():
    import numpy

    code = """
    #include <Eigen/Core>
    #include <pybind11/pybind11.h>
    #include <pybind11/eigen.h>
    using DoubleVecIn = Eigen::Ref<const Eigen::VectorXd>;
    int test_double_array(const DoubleVecIn arr)
    {
    return arr.sum();
    }
    PYBIND11_MODULE(SIGNATURE, m)
    {
    m.def("test_double_array", &test_double_array);
    }
    """
    module = compile_cpp_code(code)
    arr = numpy.array([1, 2, 4, 8], dtype=float)
    ans = module.test_double_array(arr)
    assert abs(arr.sum() - 15) < 1e-15
    assert abs(ans - 15) < 1e-15

@skip_if_complex
def test_compile_extension_module():

    # This test should do basically the same as the docstring of the
    # compile_extension_module function in compilemodule.py.  Remember
    # to update the docstring if the test is modified!

    from numpy import arange, exp
    code = """
      #include <pybind11/pybind11.h>

      #include <petscvec.h>
      #include <dolfin/la/PETScVector.h>

      void PETSc_exp(std::shared_ptr<dolfin::la::PETScVector> vec)
      {
        Vec x = vec->vec();
        assert(x);
        VecExp(x);
      }

    PYBIND11_MODULE(SIGNATURE, m)
    {
      m.def("PETSc_exp", &PETSc_exp);
    }
    """

    ext_module = compile_cpp_code(code)

    local_range = MPI.local_range(MPI.comm_world, 10)
    vec = PETScVector(MPI.comm_world, local_range, [], 1)
    np_vec = vec.get_local()
    np_vec[:] = arange(len(np_vec))
    vec[:] = np_vec
    ext_module.PETSc_exp(vec)
    np_vec[:] = exp(np_vec)
    assert (np_vec == vec.get_local()).all()


@pytest.mark.xfail
def test_compile_extension_module_kwargs():
    # This test check that instant_kwargs of compile_extension_module
    # are taken into account when computing signature
    m2 = compile_cpp_code('', cppargs='-O2')
    m0 = compile_cpp_code('', cppargs='')
    assert not m2.__file__ == m0.__file__


@pytest.mark.skip
@skip_if_not_petsc4py
@skip_in_serial
def test_mpi_dependent_jiting():
    # FIXME: Not a proper unit test...
    from dolfin import (Expression, UnitSquareMesh, Function, TestFunction,
                        Form, FunctionSpace, dx, CompiledSubDomain,
                        SubSystemsManager)

    # Init petsc (needed to initalize petsc and slepc collectively on
    # all processes)
    SubSystemsManager.init_petsc()

    try:
        import mpi4py.MPI as mpi
    except ImportError:
        return

    try:
        import petsc4py.PETSc as petsc
    except ImportError:
        return

    # Set communicator and get process information
    comm = mpi.COMM_WORLD
    group = comm.Get_group()
    size = comm.Get_size()

    # Only consider parallel runs
    if size == 1:
        return

    rank = comm.Get_rank()
    group_comm_0 = petsc.Comm(comm.Create(group.Incl(range(1))))
    group_comm_1 = petsc.Comm(comm.Create(group.Incl(range(1, 2))))

    if size > 2:
        group_comm_2 = petsc.Comm(comm.Create(group.Incl(range(2, size))))

    if rank == 0:
        e = Expression("4", mpi_comm=group_comm_0, degree=0)

    elif rank == 1:
        e = Expression("5", mpi_comm=group_comm_1, degree=0)
        assert(e)
        domain = CompiledSubDomain(
            "on_boundary", mpi_comm=group_comm_1, degree=0)
        assert(domain)

    else:
        mesh = UnitSquareMesh(group_comm_2, 2, 2)
        V = FunctionSpace(mesh, "P", 1)
        u = Function(V)
        v = TestFunction(V)
        Form(u * v * dx)<|MERGE_RESOLUTION|>--- conflicted
+++ resolved
@@ -10,14 +10,8 @@
 import dolfin
 from dolfin import MPI, compile_cpp_code
 from dolfin.la import PETScVector
-<<<<<<< HEAD
-from dolfin_utils.test import (skip_if_not_SLEPc, skip_if_not_MPI,
-                               skip_if_complex, skip_in_serial,
-                               skip_if_not_petsc4py)
-=======
-from dolfin_utils.test import (skip_if_not_SLEPc,
+from dolfin_utils.test import (skip_if_not_SLEPc, skip_if_complex,
                                skip_in_serial, skip_if_not_petsc4py)
->>>>>>> 6e002839
 
 
 # @pytest.mark.skip
