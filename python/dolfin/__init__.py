--- conflicted
+++ resolved
@@ -114,11 +114,7 @@
                                         MinFacetEdgeLength, MaxFacetEdgeLength)
 from .function.expression import Expression, UserExpression, CompiledExpression
 
-<<<<<<< HEAD
-from .generation.builtin import UnitSquareMesh, UnitCubeMesh, UnitIntervalMesh
-=======
 from .generation.builtin import UnitIntervalMesh, UnitSquareMesh, UnitCubeMesh
->>>>>>> ca5b705a
 
 # experimental
 from .jit.pybind11jit import compile_cpp_code
