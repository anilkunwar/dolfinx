--- conflicted
+++ resolved
@@ -63,11 +63,7 @@
     ///     x (_GenericVector_)
     ///         The vector.
     MultiMeshFunction(std::shared_ptr<const MultiMeshFunctionSpace> V,
-<<<<<<< HEAD
-             std::shared_ptr<GenericVector> x);
-=======
 		      std::shared_ptr<GenericVector> x);
->>>>>>> 33706c81
 
     /// Destructor
     virtual ~MultiMeshFunction();
@@ -100,10 +96,6 @@
     ///         Return the shared pointer.
     virtual std::shared_ptr<const MultiMeshFunctionSpace> function_space() const
     {
-<<<<<<< HEAD
-      dolfin_assert(_function_space);
-=======
->>>>>>> 33706c81
       return _function_space;
     }
 
