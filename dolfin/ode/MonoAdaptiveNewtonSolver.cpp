--- conflicted
+++ resolved
@@ -78,18 +78,7 @@
   // Evaluate b = -F(x) at current x
   Feval(b);
 
-<<<<<<< HEAD
   if (krylov)
-=======
-  //cout << "A = ";
-  //A.disp(10);
-  //cout << "b = ";
-  //b.disp();
-
-  // Solve linear system
-  const bool matrix_free = ode.get("ODE matrix-free jacobian");
-  if(!matrix_free)
->>>>>>> d412d73c
   {
     const real r = b.norm(linf) + DOLFIN_EPS;
     b /= r;
