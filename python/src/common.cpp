--- conflicted
+++ resolved
@@ -57,13 +57,9 @@
         "Return `True` if DOLFIN is configured with mpi4py");
   m.def("has_parmetis", &dolfin::has_parmetis);
   m.def("has_scotch", &dolfin::has_scotch);
-<<<<<<< HEAD
-  m.def("has_petsc", &dolfin::has_petsc,
-        "Return `True` if DOLFIN is configured with PETSc");
   m.def("has_petsc_complex", &dolfin::has_petsc_complex,
-        "Return `True` if DOLFIN is configured with PETSc compiled with complex scalar type");
-=======
->>>>>>> eb54524e
+        "Return `True` if DOLFIN is configured with PETSc compiled with "
+        "complex scalar type");
   m.def("has_slepc", &dolfin::has_slepc,
         "Return `True` if DOLFIN is configured with SLEPc");
   m.def("has_petsc4py",
