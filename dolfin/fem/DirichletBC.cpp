--- conflicted
+++ resolved
@@ -156,11 +156,8 @@
   : Hierarchical<DirichletBC>(*this),
     _function_space(V),
     _g(g),
-<<<<<<< HEAD
-=======
     _facets(markers),
     _user_sub_domain_marker(0),
->>>>>>> 7c650b15
     _method(method),
     _facets(markers),
     _check_midpoint(true)
