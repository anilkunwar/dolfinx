--- conflicted
+++ resolved
@@ -75,11 +75,7 @@
                                                       const std::size_t dim)
 {
   // MPI communication
-<<<<<<< HEAD
-  const MPI_Comm& mpi_comm = mesh.mpi_comm();
-=======
   const MPI_Comm mpi_comm = mesh.mpi_comm();
->>>>>>> 7daf1bd8
 
   // Get geometric and topological dimensions
   const std::size_t gdim = mesh.geometry().dim();
