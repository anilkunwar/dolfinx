--- conflicted
+++ resolved
@@ -6,16 +6,11 @@
 
 import os
 import dolfin
-<<<<<<< HEAD
-from dolfin import *
-from dolfin_utils.test import (skip_if_not_HDF5, skip_if_complex,
-                               fixture, tempdir, xfail_with_serial_hdf5_in_parallel)
-=======
 from dolfin import (HDF5File, MPI, UnitSquareMesh, UnitCubeMesh, MeshFunction,
                     MeshValueCollection, Expression, Cell, MeshEntity, MeshEntities,
                     Function, FunctionSpace, cpp)
-from dolfin_utils.test import (skip_if_not_HDF5, tempdir, xfail_with_serial_hdf5_in_parallel)
->>>>>>> 6e002839
+from dolfin_utils.test import (skip_if_not_HDF5, skip_if_complex, tempdir, 
+                                xfail_with_serial_hdf5_in_parallel)
 from dolfin.la import PETScVector
 assert(tempdir)
 
