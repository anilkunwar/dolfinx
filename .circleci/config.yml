version: 2
jobs:
  build:
    docker:
      - image: quay.io/igorbaratta/dolfinx-complex:latest
    environment:
      MPLBACKEND: "agg"
      DOLFIN_NOPLOT: 1
      DEBIAN_FRONTEND: "noninteractive"
    steps:
      - checkout
      - run:
          name: Install/update Python (test/doc) dependencies
          command: pip3 install decorator flake8 matplotlib numba pygmsh pytest pytest-xdist sphinx sphinx_rtd_theme --upgrade
      - run:
          name: Install FEniCS Python components
          command: |
            pip3 uninstall --yes fenics-fiat fenics-ufl fenics-dijitso fenics-ffc
            pip3 install git+https://bitbucket.org/fenics-project/fiat.git --upgrade
            pip3 install git+https://bitbucket.org/fenics-project/ufl.git@firedrake/complex --upgrade
            pip3 install git+https://bitbucket.org/fenics-project/dijitso.git --upgrade
            pip3 install git+https://github.com/fenics/ffcx.git --upgrade
            rm -rf /usr/local/include/dolfin /usr/local/include/dolfin.h
      - run:
          name: Flake8 checks on Python code
          command: python3 -m flake8 python/dolfin

      - run:
          name: Build documentation (C++)
          command: cd cpp/doc && doxygen
      - run:
<<<<<<< HEAD
          name: Configure DOLFIN (C++)
          command: |
              mkdir -p build && cd build && cmake -G Ninja -DCMAKE_BUILD_TYPE=Developer ../cpp/
=======
          name: Configure (C++)
          command: mkdir -p build && cd build && cmake -G Ninja -DCMAKE_BUILD_TYPE=Developer ../cpp/
>>>>>>> bab013c8
      - run:
          name: Build and install (C++)
          command: cd build && ninja -j3 install
      - run:
          name: Build and run unit tests (C++, serial)
          command: cd build && ninja -j3 unittests && ctest -R unittests
      #- run:
      #    name: Build and run C++ regressions tests (serial)
      #    command: cd build && make -j2 demos && ctest -j2 -R demo -R serial
      #- run:
      #    name: Run C++ regression tests (MPI)
      #    command: cd build && make -j2 demos && ctest -R demo -R mpi

      - run:
          name: Build and run demos (C++)
          command: |
            cd cpp/demo/documented/poisson
            python3 -m ffc -l dolfin -u 'scalar_type' 'double complex' -r 'tsfc' Poisson.ufl
            cmake -G Ninja .
            ninja
            ./demo_poisson

      - run:
          name: Build Python/pybind11 interface
          command: |
            cd python
            pip3 -v install . --user

      - run:
          name: Build documentation (Python)
          command: |
            cd python/demo && python3 ./generate-demo-files.py
            cd ../doc && make html
      - persist_to_workspace:
          root: .
          paths:
            - python/doc/build/html/
            - cpp/doc/html/

      - run:
          name: Run flake8 on unit tests
          command: |
            cd python/test/unit
            python3 -m flake8 .
      - run:
          name: Run unit tests (Python, serial)
          command: |
            cd python/test/unit
            python3 -m pytest -v -n 3 .
      - run:
          name: Run unit tests (Python, MPI)
          command: |
            cd python/test/unit
            mpirun --allow-run-as-root -n 3 python3 -m pytest .
      - run:
          name: Run demos (Python, serial)
          command: |
            cd python/demo
            python3 ./generate-demo-files.py
            python3 undocumented/elasticity/demo_elasticity.py
            python3 documented/poisson/demo_poisson.py
            # cd documented/stokes-taylor-hood
            # python3 demo_stokes-taylor-hood.py

      - run:
          name: Run demos (Python, MPI)
          command: |
            cd python/demo
            mpirun --allow-run-as-root -np 3 python3 documented/poisson/demo_poisson.py
            mpirun --allow-run-as-root -np 3 python3 undocumented/elasticity/demo_elasticity.py
            # cd documented/stokes-taylor-hood
            # mpirun --allow-run-as-root -np 3 python3 demo_stokes-taylor-hood.py

      #- run:
      #    name: Run Python unit tests (serial)
      #    command: python3 -m pytest -n 2 python/test/unit/
      #- run:
      #    name: Run Python unit tests (MPI)
      #    command: mpirun -n 3 python3 -m pytest python/test/unit/
      #- run:
      #    name: Generate Python demo (regression) programs
      #    command: python3 python/demo/generate-demo-files.py
      #- run:
      #    name: Run Python regression tests (serial)
      #    command: python3 -m pytest -v -n2 python/demo/test.py
      #- run:
      #    name: Run Python regression tests (MPI)
      #    command: python3 -m pytest -v python/demo/test.py --mpiexec=mpiexec --num-proc=3

  pushdoc:
    docker:
      - image: circleci/python
    working_directory: /tmp
    steps:
      - attach_workspace:
          at: /tmp
      - run:
          name: Establish authenticity of fenicsproject.org
          command: mkdir ~/.ssh && echo "fenicsproject.org ecdsa-sha2-nistp256 AAAAE2VjZHNhLXNoYTItbmlzdHAyNTYAAAAIbmlzdHAyNTYAAABBBFbD134YcxSNaHVyio0XPAvJYh8SF90xp/ARqfrbAwOmJaEPTl5CNXm6f3+Sy0k1QTp+j9WawiJON+4/FWQBTD4=" >> ~/.ssh/known_hosts
      - run:
          name: Push Python API doc to fenicsproject.org
          command: cd /tmp/python/doc/build/html && scp -r * docs@fenicsproject.org:/var/www/vhosts/fenicsproject.org/docs/dolfinx/dev/python/
      - run:
          name: Push C++ API doc to fenicsproject.org
          command: cd /tmp/cpp/doc/html && scp -r * docs@fenicsproject.org:/var/www/vhosts/fenicsproject.org/docs/dolfinx/dev/cpp/

workflows:
  version: 2
  build-and-pushdoc:
    jobs:
      - build
      - pushdoc:
          requires:
            - build
          filters:
            branches:
              only:
                - master<|MERGE_RESOLUTION|>--- conflicted
+++ resolved
@@ -29,14 +29,8 @@
           name: Build documentation (C++)
           command: cd cpp/doc && doxygen
       - run:
-<<<<<<< HEAD
-          name: Configure DOLFIN (C++)
-          command: |
-              mkdir -p build && cd build && cmake -G Ninja -DCMAKE_BUILD_TYPE=Developer ../cpp/
-=======
           name: Configure (C++)
           command: mkdir -p build && cd build && cmake -G Ninja -DCMAKE_BUILD_TYPE=Developer ../cpp/
->>>>>>> bab013c8
       - run:
           name: Build and install (C++)
           command: cd build && ninja -j3 install
