// Copyright (C) 2013-2018 Johan Hake, Jan Blechta and Garth N. Wells
//
// This file is part of DOLFIN (https://www.fenicsproject.org)
//
// SPDX-License-Identifier:    LGPL-3.0-or-later

#include "utils.h"
#include <dolfin/common/ArrayView.h>
#include <dolfin/common/IndexMap.h>
#include <dolfin/common/Timer.h>
#include <dolfin/fem/Form.h>
#include <dolfin/fem/GenericDofMap.h>
#include <dolfin/fem/SparsityPatternBuilder.h>
#include <dolfin/function/Function.h>
#include <dolfin/function/FunctionSpace.h>
#include <dolfin/la/PETScMatrix.h>
#include <dolfin/la/PETScVector.h>
#include <dolfin/la/SparsityPattern.h>
#include <dolfin/mesh/Mesh.h>
#include <dolfin/mesh/MeshIterator.h>
#include <dolfin/mesh/Vertex.h>

using namespace dolfin;

<<<<<<< HEAD
namespace
{
void _check_coordinates(const mesh::MeshGeometry& geometry,
                        const function::Function& position)
{
  dolfin_assert(position.function_space());
  dolfin_assert(position.function_space()->mesh());
  dolfin_assert(position.function_space()->dofmap());
  dolfin_assert(position.function_space()->element());
  dolfin_assert(position.function_space()->element()->ufc_element());

  if (position.function_space()->element()->ufc_element()->family()
      != std::string("Lagrange"))

  {
    log::dolfin_error(
        "fem_utils.cpp", "set/get mesh geometry coordinates from/to function",
        "expecting 'Lagrange' finite element family rather than '%s'",
        position.function_space()->element()->ufc_element()->family());
  }

  if (position.value_rank() != 1)
  {
    log::dolfin_error(
        "fem_utils.cpp", "set/get mesh geometry coordinates from/to function",
        "function has incorrect value rank %d, need 1", position.value_rank());
  }

  if (position.value_dimension(0) != geometry.dim())
  {
    log::dolfin_error("fem_utils.cpp",
                      "set/get mesh geometry coordinates from/to function",
                      "function value dimension %d and geometry dimension %d "
                      "do not match",
                      position.value_dimension(0), geometry.dim());
  }

  if (position.function_space()->element()->ufc_element()->degree()
      != geometry.degree())
  {
    log::dolfin_error(
        "fem_utils.cpp", "set/get mesh geometry coordinates from/to function",
        "function degree %d and geometry degree %d do not match",
        position.function_space()->element()->ufc_element()->degree(),
        geometry.degree());
  }
}

// This helper function sets geometry from position (if setting) or
// stores geometry into position (otherwise)
void _get_set_coordinates(mesh::MeshGeometry& geometry,
                          function::Function& position, const bool setting)
{
  auto& x = geometry.x();
  auto& v = *position.vector();
  const auto& dofmap = *position.function_space()->dofmap();
  const auto& mesh = *position.function_space()->mesh();
  const auto tdim = mesh.topology().dim();
  const auto gdim = mesh.geometry().dim();

  std::vector<std::size_t> num_local_entities(tdim + 1);
  std::vector<std::size_t> coords_per_entity(tdim + 1);
  std::vector<std::vector<std::vector<std::size_t>>> local_to_local(tdim + 1);
  std::vector<std::vector<std::size_t>> offsets(tdim + 1);

  for (std::size_t dim = 0; dim <= tdim; ++dim)
  {
    // Get number local entities
    num_local_entities[dim] = mesh.type().num_entities(dim);

    // Get local-to-local mapping of dofs
    local_to_local[dim].resize(num_local_entities[dim]);
    for (std::size_t local_ind = 0; local_ind != num_local_entities[dim];
         ++local_ind)
      dofmap.tabulate_entity_dofs(local_to_local[dim][local_ind], dim,
                                  local_ind);

    // Get entity offsets; could be retrieved directly from geometry
    coords_per_entity[dim] = geometry.num_entity_coordinates(dim);
    for (std::size_t coord_ind = 0; coord_ind != coords_per_entity[dim];
         ++coord_ind)
    {
      const auto offset = geometry.get_entity_index(dim, coord_ind, 0);
      offsets[dim].push_back(offset);
    }
  }

  // Initialize needed connectivities
  for (std::size_t dim = 0; dim <= tdim; ++dim)
  {
    if (coords_per_entity[dim] > 0)
      mesh.init(tdim, dim);
  }

  std::vector<double> values;
  const std::int32_t* global_entities;
  std::size_t xi, vi;

  // Get/set cell-by-cell
  for (auto& c : mesh::MeshRange<mesh::Cell>(mesh))
  {
    // Get/prepare values and dofs on cell
    auto cell_dofs = dofmap.cell_dofs(c.index());
    values.resize(cell_dofs.size());
    if (setting)
      v.get_local(values.data(), cell_dofs.size(), cell_dofs.data());

    // Iterate over all entities on cell
    for (std::size_t dim = 0; dim <= tdim; ++dim)
    {
      // Get local-to-global entity mapping
      if (!coords_per_entity[dim])
        continue;
      global_entities = c.entities(dim);

      for (std::size_t local_entity = 0;
           local_entity != num_local_entities[dim]; ++local_entity)
      {
        for (std::size_t local_dof = 0; local_dof != coords_per_entity[dim];
             ++local_dof)
        {
          for (std::size_t component = 0; component != gdim; ++component)
          {
            // Compute indices
            xi = gdim
                     * (offsets[dim][local_dof] + global_entities[local_entity])
                 + component;
            vi = local_to_local[dim][local_entity]
                               [gdim * local_dof + component];

            // Set one or other
            if (setting)
              x[xi] = values[vi];
            else
              values[vi] = x[xi];
          }
        }
      }
    }

    // Store cell contribution to dof vector (if getting)
    if (!setting)
      v.set_local(values.data(), cell_dofs.size(), cell_dofs.data());
  }

  if (!setting)
    v.apply();
}
}

=======
>>>>>>> 447db45b
//-----------------------------------------------------------------------------
void dolfin::fem::init(la::PETScVector& x, const Form& a)
{
  if (a.rank() != 1)
    throw std::runtime_error(
        "Cannot initialise vector. Form is not a linear form");

  if (!x.empty())
    throw std::runtime_error("Cannot initialise layout of non-empty matrix");

  // Get dof map
  auto dofmap = a.function_space(0)->dofmap();

  // Get dimensions and mapping across processes for each dimension
  auto index_map = dofmap->index_map();

  // FIXME: Do we need to sort out ghosts here
  // Build ghost
  // std::vector<dolfin::la_index_t> ghosts;

  // Build local-to-global index map
  int block_size = index_map->block_size();
  std::vector<la_index_t> local_to_global(
      index_map->size(common::IndexMap::MapSize::ALL));
  for (std::size_t i = 0; i < local_to_global.size(); ++i)
    local_to_global[i] = index_map->local_to_global(i);

  // Initialize vector
  x.init(index_map->local_range(), local_to_global, {}, block_size);
}
//-----------------------------------------------------------------------------
void fem::init_nest(la::PETScMatrix& A,
                    std::vector<std::vector<const fem::Form*>> a)
{
  // FIXME: check that a is square

  // Block shape
  const auto shape = boost::extents[a.size()][a[0].size()];

  // Loop over each form and create matrix
  boost::multi_array<std::shared_ptr<la::PETScMatrix>, 2> mats(shape);
  boost::multi_array<Mat, 2> petsc_mats(shape);
  for (std::size_t i = 0; i < a.size(); ++i)
  {
    for (std::size_t j = 0; j < a[i].size(); ++j)
    {
      if (a[i][j])
      {
        mats[i][j] = std::make_shared<la::PETScMatrix>(A.mpi_comm());
        init(*mats[i][j], *a[i][j]);

        petsc_mats[i][j] = mats[i][j]->mat();
      }
      else
        petsc_mats[i][j] = nullptr;
    }
  }

  // Initialise block (MatNest) matrix
  MatSetType(A.mat(), MATNEST);
  MatNestSetSubMats(A.mat(), petsc_mats.shape()[0], NULL, petsc_mats.shape()[1],
                    NULL, petsc_mats.data());
}
//-----------------------------------------------------------------------------
void fem::init_nest(la::PETScVector& x, std::vector<const fem::Form*> L)
{
  // Loop over each form and create vector
  std::vector<std::shared_ptr<la::PETScVector>> vecs(L.size());
  std::vector<Vec> petsc_vecs(L.size());
  for (std::size_t i = 0; i < L.size(); ++i)
  {
    if (L[i])
    {
      vecs[i] = std::make_shared<la::PETScVector>(x.mpi_comm());
      init(*vecs[i], *L[i]);

      petsc_vecs[i] = vecs[i]->vec();
    }
    else
      petsc_vecs[i] = nullptr;
  }

  // Create nested (VecNest) vector
  Vec y;
  VecCreateNest(x.mpi_comm(), petsc_vecs.size(), NULL, petsc_vecs.data(), &y);
  x.reset(y);
  VecDestroy(&y);

  /*
  VecSetType(x.vec(), VECNEST);
  VecNestSetSubVecs(x.vec(), petsc_vecs.size(), NULL, petsc_vecs.data());
  */
}
//-----------------------------------------------------------------------------
void fem::init_monolithic(la::PETScMatrix& A,
                          std::vector<std::vector<const fem::Form*>> a)
{
  // FIXME: handle null blocks

  std::cout << "Initialising block matrix" << std::endl;

  // Block shape
  const auto shape = boost::extents[a.size()][a[0].size()];

  boost::multi_array<std::shared_ptr<la::SparsityPattern>, 2> patterns(shape);
  std::vector<std::vector<const la::SparsityPattern*>> p(
      a.size(), std::vector<const la::SparsityPattern*>(a[0].size()));
  for (std::size_t row = 0; row < a.size(); ++row)
  {
    for (std::size_t col = 0; col < a[row].size(); ++col)
    {
      std::cout << "  Initialising block: " << row << ", " << col << std::endl;
      auto map0 = a[row][col]->function_space(0)->dofmap()->index_map();
      auto map1 = a[row][col]->function_space(1)->dofmap()->index_map();

      std::cout << "  Push Initialising block: " << std::endl;
      std::array<std::shared_ptr<const common::IndexMap>, 2> maps
          = {{map0, map1}};
      patterns[row][col]
          = std::make_shared<la::SparsityPattern>(A.mpi_comm(), maps, 0);

      // Build sparsity pattern
      std::cout << "  Build sparsity pattern " << std::endl;
      std::array<const GenericDofMap*, 2> dofmaps
          = {{a[row][col]->function_space(0)->dofmap().get(),
              a[row][col]->function_space(1)->dofmap().get()}};
      SparsityPatternBuilder::build(*patterns[row][col], *a[row][col]->mesh(),
                                    dofmaps, true, false, false, false, false);
      std::cout << "  End Build sparsity pattern " << std::endl;
      p[row][col] = patterns[row][col].get();
      std::cout << "  End push back sparsity pattern pointer " << std::endl;
    }
  }

  // Create merged sparsity pattern
  std::cout << "  Build merged sparsity pattern" << std::endl;
  la::SparsityPattern pattern(A.mpi_comm(), p);

  // Initialise matrix
  std::cout << "  Init parent matrix" << std::endl;
  A.init(pattern);
  std::cout << "  Post init parent matrix" << std::endl;
}
//-----------------------------------------------------------------------------
void fem::init_monolithic(la::PETScVector& x, std::vector<const fem::Form*> L)
{
  // if (a.rank() != 1)
  //  throw std::runtime_error(
  //      "Cannot initialise vector. Form is not a linear form");

  if (!x.empty())
    throw std::runtime_error("Cannot initialise non-empty vector");

  // FIXME: handle null blocks
  // FIXME: handle mixed block sizes

  std::size_t local_size = 0;
  for (std::size_t i = 0; i < L.size(); ++i)
  {
    auto map = L[i]->function_space(0)->dofmap()->index_map();
    local_size += map->size(common::IndexMap::MapSize::OWNED);
    // int block_size = map->block_size();
  }

  // Create map for combined problem
  common::IndexMap map(x.mpi_comm(), local_size, 1);

  std::vector<la_index_t> local_to_global(
      map.size(common::IndexMap::MapSize::ALL));
  for (std::size_t i = 0; i < local_to_global.size(); ++i)
  {
    local_to_global[i] = map.local_to_global(i);
    std::cout << "l2g: " << i << ", " << local_to_global[i] << std::endl;
  }

  // Initialize vector
  x.init(map.local_range(), local_to_global, {}, 1);
}
//-----------------------------------------------------------------------------
void dolfin::fem::init(la::PETScMatrix& A, const Form& a)
{
  bool keep_diagonal = false;
  if (a.rank() != 2)
  {
    throw std::runtime_error(
        "Cannot initialise matrx. Form is not a bilinear form");
  }

  if (!A.empty())
    throw std::runtime_error("Cannot initialise layout of non-empty matrix");

  // Get dof maps
  std::array<const GenericDofMap*, 2> dofmaps
      = {{a.function_space(0)->dofmap().get(),
          a.function_space(1)->dofmap().get()}};

  // Get mesh
  dolfin_assert(a.mesh());
  const mesh::Mesh& mesh = *(a.mesh());

  common::Timer t0("Build sparsity");

  // Get common::IndexMaps for each dimension
  std::array<std::shared_ptr<const common::IndexMap>, 2> index_maps
      = {{dofmaps[0]->index_map(), dofmaps[1]->index_map()}};

  // Create and build sparsity pattern
  la::SparsityPattern pattern(A.mpi_comm(), index_maps, 0);
  SparsityPatternBuilder::build(
      pattern, mesh, dofmaps, (a.integrals().num_cell_integrals() > 0),
      (a.integrals().num_interior_facet_integrals() > 0),
      (a.integrals().num_exterior_facet_integrals() > 0),
      (a.integrals().num_vertex_integrals() > 0), keep_diagonal);
  t0.stop();

  // Initialize matrix
  common::Timer t1("Init tensor");
  A.init(pattern);
  t1.stop();

  // Insert zeros to dense rows in increasing order of column index
  // to avoid CSR data reallocation when assembling in random order
  // resulting in quadratic complexity; this has to be done before
  // inserting to diagonal below

  // Tabulate indices of dense rows
  const std::size_t primary_dim = pattern.primary_dim();
  std::vector<std::size_t> global_dofs;
  dofmaps[primary_dim]->tabulate_global_dofs(global_dofs);
  if (global_dofs.size() > 0)
  {
    // Get local row range
    const std::size_t primary_codim = primary_dim == 0 ? 1 : 0;
    const common::IndexMap& index_map_0 = *dofmaps[primary_dim]->index_map();
    const auto row_range = A.local_range(primary_dim);

    // Set zeros in dense rows in order of increasing column index
    const double block = 0.0;
    dolfin::la_index_t IJ[2];
    for (std::size_t i : global_dofs)
    {
      const std::int64_t I = index_map_0.local_to_global_index(i);
      if (I >= row_range[0] && I < row_range[1])
      {
        IJ[primary_dim] = I;
        for (std::int64_t J = 0; J < A.size(primary_codim); J++)
        {
          IJ[primary_codim] = J;
          A.set(&block, 1, &IJ[0], 1, &IJ[1]);
        }
      }
    }

    // Eventually wait with assembly flush for keep_diagonal
    if (!keep_diagonal)
      A.apply(la::PETScMatrix::AssemblyType::FLUSH);
  }

  // FIXME: Check if there is a PETSc function for this
  // Insert zeros on the diagonal as diagonal entries may be
  // optimised away, e.g. when calling PETScMatrix::apply.
  if (keep_diagonal)
  {
    // Loop over rows and insert 0.0 on the diagonal
    const double block = 0.0;
    const auto row_range = A.local_range(0);
    const std::int64_t range = std::min(row_range[1], A.size(1));

    for (std::int64_t i = row_range[0]; i < range; i++)
    {
      const dolfin::la_index_t _i = i;
      A.set(&block, 1, &_i, 1, &_i);
    }

    A.apply(la::PETScMatrix::AssemblyType::FLUSH);
  }
}
//-----------------------------------------------------------------------------
std::vector<std::size_t>
dolfin::fem::dof_to_vertex_map(const function::FunctionSpace& space)
{
  // Get vertex_to_dof_map and invert it
  const std::vector<dolfin::la_index_t> vertex_map = vertex_to_dof_map(space);
  std::vector<std::size_t> return_map(vertex_map.size());
  for (std::size_t i = 0; i < vertex_map.size(); i++)
    return_map[vertex_map[i]] = i;
  return return_map;
}
//-----------------------------------------------------------------------------
std::vector<dolfin::la_index_t>
dolfin::fem::vertex_to_dof_map(const function::FunctionSpace& space)
{
  // Get the mesh
  dolfin_assert(space.mesh());
  dolfin_assert(space.dofmap());
  const mesh::Mesh& mesh = *space.mesh();
  const GenericDofMap& dofmap = *space.dofmap();

  if (dofmap.is_view())
  {
    log::dolfin_error("fem_utils.cpp", "tabulate vertex to dof map",
                      "Cannot tabulate vertex_to_dof_map for a subspace");
  }

  // Initialize vertex to cell connections
  const std::size_t top_dim = mesh.topology().dim();
  mesh.init(0, top_dim);

  // Num dofs per vertex
  const std::size_t dofs_per_vertex = dofmap.num_entity_dofs(0);
  const std::size_t vert_per_cell = mesh.topology()(top_dim, 0).size(0);
  if (vert_per_cell * dofs_per_vertex != dofmap.max_element_dofs())
  {
    log::dolfin_error("DofMap.cpp", "tabulate dof to vertex map",
                      "Can only tabulate dofs on vertices");
  }

  // Allocate data for tabulating local to local map
  std::vector<std::size_t> local_to_local_map(dofs_per_vertex);

  // Create return data structure
  std::vector<dolfin::la_index_t> return_map(dofs_per_vertex
                                             * mesh.num_entities(0));

  // Iterate over all vertices (including ghosts)
  std::size_t local_vertex_ind = 0;
  const auto v_begin = mesh::MeshIterator<mesh::Vertex>(mesh, 0);
  const auto v_end
      = mesh::MeshIterator<mesh::Vertex>(mesh, mesh.num_entities(0));
  for (auto vertex = v_begin; vertex != v_end; ++vertex)
  {
    // Get the first cell connected to the vertex
    const mesh::Cell cell(mesh, vertex->entities(top_dim)[0]);

// Find local vertex number
#ifdef DEBUG
    bool vertex_found = false;
#endif
    for (std::size_t i = 0; i < cell.num_entities(0); i++)
    {
      if (cell.entities(0)[i] == vertex->index())
      {
        local_vertex_ind = i;
#ifdef DEBUG
        vertex_found = true;
#endif
        break;
      }
    }
    dolfin_assert(vertex_found);

    // Get all cell dofs
    auto cell_dofs = dofmap.cell_dofs(cell.index());

    // Tabulate local to local map of dofs on local vertex
    dofmap.tabulate_entity_dofs(local_to_local_map, 0, local_vertex_ind);

    // Fill local dofs for the vertex
    for (std::size_t local_dof = 0; local_dof < dofs_per_vertex; local_dof++)
    {
      const dolfin::la_index_t global_dof
          = cell_dofs[local_to_local_map[local_dof]];
      return_map[dofs_per_vertex * vertex->index() + local_dof] = global_dof;
    }
  }

  // Return the map
  return return_map;
}
//-----------------------------------------------------------------------------<|MERGE_RESOLUTION|>--- conflicted
+++ resolved
@@ -22,159 +22,6 @@
 
 using namespace dolfin;
 
-<<<<<<< HEAD
-namespace
-{
-void _check_coordinates(const mesh::MeshGeometry& geometry,
-                        const function::Function& position)
-{
-  dolfin_assert(position.function_space());
-  dolfin_assert(position.function_space()->mesh());
-  dolfin_assert(position.function_space()->dofmap());
-  dolfin_assert(position.function_space()->element());
-  dolfin_assert(position.function_space()->element()->ufc_element());
-
-  if (position.function_space()->element()->ufc_element()->family()
-      != std::string("Lagrange"))
-
-  {
-    log::dolfin_error(
-        "fem_utils.cpp", "set/get mesh geometry coordinates from/to function",
-        "expecting 'Lagrange' finite element family rather than '%s'",
-        position.function_space()->element()->ufc_element()->family());
-  }
-
-  if (position.value_rank() != 1)
-  {
-    log::dolfin_error(
-        "fem_utils.cpp", "set/get mesh geometry coordinates from/to function",
-        "function has incorrect value rank %d, need 1", position.value_rank());
-  }
-
-  if (position.value_dimension(0) != geometry.dim())
-  {
-    log::dolfin_error("fem_utils.cpp",
-                      "set/get mesh geometry coordinates from/to function",
-                      "function value dimension %d and geometry dimension %d "
-                      "do not match",
-                      position.value_dimension(0), geometry.dim());
-  }
-
-  if (position.function_space()->element()->ufc_element()->degree()
-      != geometry.degree())
-  {
-    log::dolfin_error(
-        "fem_utils.cpp", "set/get mesh geometry coordinates from/to function",
-        "function degree %d and geometry degree %d do not match",
-        position.function_space()->element()->ufc_element()->degree(),
-        geometry.degree());
-  }
-}
-
-// This helper function sets geometry from position (if setting) or
-// stores geometry into position (otherwise)
-void _get_set_coordinates(mesh::MeshGeometry& geometry,
-                          function::Function& position, const bool setting)
-{
-  auto& x = geometry.x();
-  auto& v = *position.vector();
-  const auto& dofmap = *position.function_space()->dofmap();
-  const auto& mesh = *position.function_space()->mesh();
-  const auto tdim = mesh.topology().dim();
-  const auto gdim = mesh.geometry().dim();
-
-  std::vector<std::size_t> num_local_entities(tdim + 1);
-  std::vector<std::size_t> coords_per_entity(tdim + 1);
-  std::vector<std::vector<std::vector<std::size_t>>> local_to_local(tdim + 1);
-  std::vector<std::vector<std::size_t>> offsets(tdim + 1);
-
-  for (std::size_t dim = 0; dim <= tdim; ++dim)
-  {
-    // Get number local entities
-    num_local_entities[dim] = mesh.type().num_entities(dim);
-
-    // Get local-to-local mapping of dofs
-    local_to_local[dim].resize(num_local_entities[dim]);
-    for (std::size_t local_ind = 0; local_ind != num_local_entities[dim];
-         ++local_ind)
-      dofmap.tabulate_entity_dofs(local_to_local[dim][local_ind], dim,
-                                  local_ind);
-
-    // Get entity offsets; could be retrieved directly from geometry
-    coords_per_entity[dim] = geometry.num_entity_coordinates(dim);
-    for (std::size_t coord_ind = 0; coord_ind != coords_per_entity[dim];
-         ++coord_ind)
-    {
-      const auto offset = geometry.get_entity_index(dim, coord_ind, 0);
-      offsets[dim].push_back(offset);
-    }
-  }
-
-  // Initialize needed connectivities
-  for (std::size_t dim = 0; dim <= tdim; ++dim)
-  {
-    if (coords_per_entity[dim] > 0)
-      mesh.init(tdim, dim);
-  }
-
-  std::vector<double> values;
-  const std::int32_t* global_entities;
-  std::size_t xi, vi;
-
-  // Get/set cell-by-cell
-  for (auto& c : mesh::MeshRange<mesh::Cell>(mesh))
-  {
-    // Get/prepare values and dofs on cell
-    auto cell_dofs = dofmap.cell_dofs(c.index());
-    values.resize(cell_dofs.size());
-    if (setting)
-      v.get_local(values.data(), cell_dofs.size(), cell_dofs.data());
-
-    // Iterate over all entities on cell
-    for (std::size_t dim = 0; dim <= tdim; ++dim)
-    {
-      // Get local-to-global entity mapping
-      if (!coords_per_entity[dim])
-        continue;
-      global_entities = c.entities(dim);
-
-      for (std::size_t local_entity = 0;
-           local_entity != num_local_entities[dim]; ++local_entity)
-      {
-        for (std::size_t local_dof = 0; local_dof != coords_per_entity[dim];
-             ++local_dof)
-        {
-          for (std::size_t component = 0; component != gdim; ++component)
-          {
-            // Compute indices
-            xi = gdim
-                     * (offsets[dim][local_dof] + global_entities[local_entity])
-                 + component;
-            vi = local_to_local[dim][local_entity]
-                               [gdim * local_dof + component];
-
-            // Set one or other
-            if (setting)
-              x[xi] = values[vi];
-            else
-              values[vi] = x[xi];
-          }
-        }
-      }
-    }
-
-    // Store cell contribution to dof vector (if getting)
-    if (!setting)
-      v.set_local(values.data(), cell_dofs.size(), cell_dofs.data());
-  }
-
-  if (!setting)
-    v.apply();
-}
-}
-
-=======
->>>>>>> 447db45b
 //-----------------------------------------------------------------------------
 void dolfin::fem::init(la::PETScVector& x, const Form& a)
 {
