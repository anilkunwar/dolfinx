--- conflicted
+++ resolved
@@ -64,11 +64,17 @@
 
   if (A.empty())
   {
-<<<<<<< HEAD
-=======
     // std::cout << "Init matrix" << std::endl;
 
->>>>>>> e6939fde
+    // Initialise matrix if empty
+
+    // Build array of pointers to forms
+    std::vector<std::vector<const Form*>> forms(
+        _a.size(), std::vector<const Form*>(_a[0].size()));
+    for (std::size_t i = 0; i < _a.size(); ++i)
+      for (std::size_t j = 0; j < _a[i].size(); ++j)
+        forms[i][j] = _a[i][j].get();
+
     // Initialise matrix if empty
 
     // Build array of pointers to forms
@@ -257,11 +263,6 @@
 
     // Initialise vector
     if (block_type == BlockType::nested)
-<<<<<<< HEAD
-      fem::init_nest(b, forms);
-    else if (block_vector and block_type == BlockType::monolithic)
-      fem::init_monolithic(b, forms);
-=======
     {
       // std::cout << "Init block vector (nested)" << std::endl;
       fem::init_nest(b, forms);
@@ -272,7 +273,6 @@
       // std::cout << "Init block vector (non-nested)" << std::endl;
       fem::init_monolithic(b, forms);
     }
->>>>>>> e6939fde
     else
       init(b, *_l[0]);
   }
@@ -280,11 +280,7 @@
   // Get vector type
   VecType vec_type;
   VecGetType(b.vec(), &vec_type);
-<<<<<<< HEAD
-  const bool is_vecnest = strcmp(vec_type, VECNEST) == 0;
-=======
   bool is_vecnest = strcmp(vec_type, VECNEST) == 0 ? true : false;
->>>>>>> e6939fde
 
   if (is_vecnest)
   {
@@ -296,10 +292,7 @@
       if (_l[i])
       {
         la::PETScVector vec(sub_b);
-<<<<<<< HEAD
-=======
         // std::cout << "Assemble RHS (nest)" << std::endl;
->>>>>>> e6939fde
         this->assemble(vec, *_l[i]);
       }
       else
@@ -311,10 +304,7 @@
   }
   else if (block_vector)
   {
-<<<<<<< HEAD
-=======
     // std::cout << "Assembling block vector (non-nested)" << std::endl;
->>>>>>> e6939fde
     std::int64_t offset = 0;
     for (std::size_t i = 0; i < _l.size(); ++i)
     {
@@ -331,13 +321,9 @@
                       index.data(), PETSC_COPY_VALUES, &is);
 
         Vec sub_b;
-<<<<<<< HEAD
-        VecGetSubVector(b.vec(), is, &sub_b);
-=======
         // std::cout << "*** get subvector" << std::endl;
         VecGetSubVector(b.vec(), is, &sub_b);
         // std::cout << "*** end get subvector" << std::endl;
->>>>>>> e6939fde
         la::PETScVector vec(sub_b);
 
         // FIXME: Does it pick up the block size?
@@ -414,15 +400,12 @@
 void Assembler::assemble(la::PETScMatrix& A, const Form& a,
                          std::vector<std::shared_ptr<const DirichletBC>> bcs)
 {
-<<<<<<< HEAD
   if (a.rank() != 2)
   {
     throw std::runtime_error("Expected form of rank 2 for matrix assembly, "
                              "form has rank " + std::to_string(a.rank()));
   }
 
-=======
->>>>>>> e6939fde
   assert(!A.empty());
 
   // Get mesh from form
@@ -460,55 +443,15 @@
           bcs[i]->gather(boundary_values[axis]);
         }
       }
-      // else
-      // {
-      //   std::cout << "     No spaces match: " << std::endl;
-      // }
-    }
-  }
-
-<<<<<<< HEAD
+    }
+  }
+
   // FIXME: Better way of applying bcs to local matrix?
   const auto apply_bc_to_local_matrix =
           [](dolfin::EigenRowMatrixXd& Ae,
              const std::array<DirichletBC::Map, 2>& boundary_values,
              const Eigen::Map<const Eigen::Array<dolfin::la_index_t, Eigen::Dynamic, 1>>& dmap0,
              const Eigen::Map<const Eigen::Array<dolfin::la_index_t, Eigen::Dynamic, 1>>& dmap1) -> void {
-=======
-  // Data structures used in assembly
-  EigenRowArrayXXd coordinate_dofs;
-  EigenRowMatrixXd Ae;
-
-  // Get cell integral
-  auto cell_integral = a.integrals().cell_integral();
-
-  // Iterate over all cells
-  for (auto& cell : mesh::MeshRange<mesh::Cell>(mesh))
-  {
-    // std::cout << "Iterate over cells" << std::endl;
-    // Check that cell is not a ghost
-    assert(!cell.is_ghost());
-
-    // Get cell vertex coordinates
-    coordinate_dofs.resize(cell.num_vertices(), gdim);
-    cell.get_coordinate_dofs(coordinate_dofs);
-
-    // Update UFC data to current cell
-    ufc.update(cell, coordinate_dofs, cell_integral->enabled_coefficients);
-
-    // Get dof maps for cell
-    auto dmap0 = dofmaps[0]->cell_dofs(cell.index());
-    auto dmap1 = dofmaps[1]->cell_dofs(cell.index());
-
-    // Size data structure for assembly
-    Ae.resize(dmap0.size(), dmap1.size());
-    Ae.setZero();
-
-    // Compute cell matrix
-    cell_integral->tabulate_tensor(Ae.data(), ufc.w(), coordinate_dofs.data(),
-                                   1);
-
->>>>>>> e6939fde
     // FIXME: Pass in list  of cells, and list of local dofs, with
     // Dirichlet conditions
     // Note: could use zero dof indices to have PETSc do this
@@ -528,10 +471,7 @@
       if (bc_value != boundary_values[1].end())
         Ae.col(j).setZero();
     }
-<<<<<<< HEAD
   };
-=======
->>>>>>> e6939fde
 
   // Cell assembly
   if (a.integrals().num_cell_integrals() > 0)
@@ -556,7 +496,6 @@
     assemble_over_cells(a, init_element_vector, add_local_matrix_to_global);
   }
 
-<<<<<<< HEAD
   // Exterior facet assembly
   if (a.integrals().num_exterior_facet_integrals() > 0)
   {
@@ -627,11 +566,6 @@
   // Flush matrix
   A.apply(la::PETScMatrix::AssemblyType::FLUSH);
 
-=======
-  // Flush matrix
-  A.apply(la::PETScMatrix::AssemblyType::FLUSH);
-
->>>>>>> e6939fde
   // FIXME: Move this outside of function?
   // Place '1' on diagonal for bc entries
   if (spaces[0] == spaces[1])
@@ -652,28 +586,11 @@
 //-----------------------------------------------------------------------------
 void Assembler::assemble(la::PETScVector& b, const Form& L)
 {
-<<<<<<< HEAD
   if (L.rank() != 1)
   {
     throw std::runtime_error("Expected form of rank 1 for vector assembly, "
                              "form has rank " + std::to_string(L.rank()));
   }
-=======
-  // if (b.empty())
-  //  init(b, L);
-
-  // Get mesh from form
-  assert(L.mesh());
-  const mesh::Mesh& mesh = *L.mesh();
-
-  // FIXME: Remove UFC
-  // Create data structures for local assembly data
-  UFC ufc(L);
-
-  const std::size_t gdim = mesh.geometry().dim();
-  const std::size_t tdim = mesh.topology().dim();
-  mesh.init(tdim);
->>>>>>> e6939fde
 
   // Collect pointers to dof maps
   auto dofmap = L.function_space(0)->dofmap();
@@ -772,7 +689,6 @@
     assemble_over_exterior_facets(M, init_scalar, add_scalar_to_global_scalar);
   }
 
-<<<<<<< HEAD
   // Interior facet assembly
   if (M.integrals().num_interior_facet_integrals() > 0)
   {
@@ -783,12 +699,6 @@
             -> void { m.add(Ae.data()[0]); };
 
     assemble_over_interior_facets(M, init_scalar, add_scalar_to_global_scalar);
-=======
-    // Add to vector
-    // std::cout << "Adding to vector: " << be(0) << ", " << dmap[0] <<
-    // std::endl;
-    b.add_local(be.data(), dmap.size(), dmap.data());
->>>>>>> e6939fde
   }
 
   // FIXME: Put this elsewhere?
