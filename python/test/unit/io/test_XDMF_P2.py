--- conflicted
+++ resolved
@@ -5,14 +5,9 @@
 # SPDX-License-Identifier:    LGPL-3.0-or-later
 
 import os
-<<<<<<< HEAD
-from dolfin import XDMFFile, Function, FunctionSpace, Expression, MPI, cpp, fem
-from dolfin_utils.test import tempdir, skip_if_complex
-=======
 from dolfin import (XDMFFile, Function, FunctionSpace,
                     VectorFunctionSpace, Expression, MPI, cpp, fem)
-from dolfin_utils.test import tempdir
->>>>>>> d6f9f019
+from dolfin_utils.test import tempdir, skip_if_complex
 assert(tempdir)
 
 
