// Copyright (C) 2005-2006 Anders Logg
//
// This file is part of DOLFIN (https://www.fenicsproject.org)
//
// SPDX-License-Identifier:    LGPL-3.0-or-later

#pragma once

<<<<<<< HEAD
#include "PETScObject.h"
=======
>>>>>>> 57e28667
#include "PETScVector.h"
#include <cinttypes>
#include <cstddef>
#include <dolfin/common/Variable.h>
#include <dolfin/common/types.h>
#include <memory>
#include <petscmat.h>
#include <string>
#include <utility>

namespace dolfin
{
namespace la
{
class PETScVector;

/// This class is a base class for matrices that can be used in
/// PETScKrylovSolver.

class PETScBaseMatrix : public virtual common::Variable
{
public:
  /// Constructor
  PETScBaseMatrix() : _matA(nullptr) {}

  /// Constructor
  explicit PETScBaseMatrix(Mat A);

  /// Copy constructor
  PETScBaseMatrix(const PETScBaseMatrix& A);

  /// Destructor
  ~PETScBaseMatrix();

  /// Return number of rows (dim = 0) or columns (dim = 1)
  std::int64_t size(std::size_t dim) const;

  /// Return number of rows and columns (num_rows, num_cols). PETSc
  /// returns -1 if size has not been set.
  std::array<std::int64_t, 2> size() const;

  /// Return local range along dimension dim
  std::array<std::int64_t, 2> local_range(std::size_t dim) const;

  /// Initialize vector to be compatible with the matrix-vector product
  /// y = Ax. In the parallel case, both size and layout are
  /// important.
  ///
  /// @param z (PETScVector&)
  ///         Vector to initialise
  /// @param      dim (std::size_t)
  ///         The dimension (axis): dim = 0 --> z = y, dim = 1 --> z = x
  void init_vector(PETScVector& z, std::size_t dim) const;

  /// Return PETSc Mat pointer
  Mat mat() const { return _matA; }

  /// Return the MPI communicator
  MPI_Comm mpi_comm() const;

  /// Return informal string representation (pretty-print)
  virtual std::string str(bool verbose) const
  {
    return "No str function for this PETSc matrix operator.";
  }

protected:
  // PETSc Mat pointer
  Mat _matA;
};
}
}<|MERGE_RESOLUTION|>--- conflicted
+++ resolved
@@ -6,10 +6,6 @@
 
 #pragma once
 
-<<<<<<< HEAD
-#include "PETScObject.h"
-=======
->>>>>>> 57e28667
 #include "PETScVector.h"
 #include <cinttypes>
 #include <cstddef>
