--- conflicted
+++ resolved
@@ -66,13 +66,8 @@
   parameters = default_parameters();
 }
 //-----------------------------------------------------------------------------
-<<<<<<< HEAD
 NewtonSolver::NewtonSolver(boost::shared_ptr<GenericLinearSolver> solver,
-                           LinearAlgebraFactory& factory)
-=======
-NewtonSolver::NewtonSolver(GenericLinearSolver& solver,
                            GenericLinearAlgebraFactory& factory)
->>>>>>> d892586e
   : Variable("Newton solver", "unamed"),
     newton_iteration(0), _residual(0.0), residual0(0.0),
     solver(solver),
