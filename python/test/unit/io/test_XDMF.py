--- conflicted
+++ resolved
@@ -67,12 +67,8 @@
 
 @pytest.fixture
 def imaginary_part():
-<<<<<<< HEAD
-    """Return the imaginary part, in real mode should be zero.
-=======
     """Return the imaginary unit in complex mode (complex scalar),
     in real mode return zero (float)
->>>>>>> 82e4d445
 
     """
     if has_petsc_complex():
@@ -247,15 +243,9 @@
         if mesh.geometry.dim == 1:
             u_out.interpolate(Expression(("x[0] + j*x[0]", ), degree=1))
         elif mesh.geometry.dim == 2:
-<<<<<<< HEAD
-            u_out.interpolate(Expression(("x[0]*x[1]", "x[0] + j*x[0]"), degree=2))
-        elif mesh.geometry.dim == 3:
-            u_out.interpolate(Expression(("x[0]*x[1]", "x[0] + j*x[0]", "x[2]"), degree=2))
-=======
             u_out.interpolate(Expression(("j*x[0]*x[1]", "x[0] + j*x[0]"), degree=2))
         elif mesh.geometry.dim == 3:
             u_out.interpolate(Expression(("j*x[0]*x[1]", "x[0] + j*x[0]", "x[2]"), degree=2))
->>>>>>> 82e4d445
     else:
         if mesh.geometry.dim == 1:
             u_out.interpolate(Expression(("x[0]", ), degree=1))
